--- conflicted
+++ resolved
@@ -22,19 +22,15 @@
 import static org.junit.Assert.*;
 
 import java.io.IOException;
+import org.junit.BeforeClass;
 import org.junit.Test;
 
 import org.apache.cassandra.SchemaLoader;
 import org.apache.cassandra.Util;
 import org.apache.cassandra.config.KSMetaData;
 import org.apache.cassandra.db.commitlog.CommitLog;
-<<<<<<< HEAD
 import org.apache.cassandra.exceptions.ConfigurationException;
 import org.apache.cassandra.locator.SimpleStrategy;
-import org.junit.BeforeClass;
-import org.junit.Test;
-=======
->>>>>>> f43efaa1
 import org.apache.cassandra.utils.ByteBufferUtil;
 
 /**
@@ -42,9 +38,9 @@
  */
 public class RecoveryManagerTruncateTest
 {
-<<<<<<< HEAD
     private static final String KEYSPACE1 = "RecoveryManagerTruncateTest";
     private static final String CF_STANDARD1 = "Standard1";
+    private static final String CF_STANDARD2 = "Standard2";
 
     @BeforeClass
     public static void defineSchema() throws ConfigurationException
@@ -53,109 +49,68 @@
         SchemaLoader.createKeyspace(KEYSPACE1,
                                     SimpleStrategy.class,
                                     KSMetaData.optsWithRF(1),
-                                    SchemaLoader.standardCFMD(KEYSPACE1, CF_STANDARD1));
+                                    SchemaLoader.standardCFMD(KEYSPACE1, CF_STANDARD1),
+                                    SchemaLoader.standardCFMD(KEYSPACE1, CF_STANDARD2));
     }
 
-	@Test
-	public void testTruncate() throws IOException
-	{
-		Keyspace keyspace = Keyspace.open(KEYSPACE1);
-		ColumnFamilyStore cfs = keyspace.getColumnFamilyStore("Standard1");
-=======
     @Test
     public void testTruncate() throws IOException
     {
-        Keyspace keyspace = Keyspace.open("Keyspace1");
-        ColumnFamilyStore cfs = keyspace.getColumnFamilyStore("Standard1");
->>>>>>> f43efaa1
+        Keyspace keyspace = Keyspace.open(KEYSPACE1);
+        ColumnFamilyStore cfs = keyspace.getColumnFamilyStore(CF_STANDARD1);
 
         Mutation rm;
         ColumnFamily cf;
 
-<<<<<<< HEAD
-		// add a single cell
-        cf = ArrayBackedSortedColumns.factory.create(KEYSPACE1, "Standard1");
-		cf.addColumn(column("col1", "val1", 1L));
+        // add a single cell
+        cf = ArrayBackedSortedColumns.factory.create(KEYSPACE1, CF_STANDARD1);
+        cf.addColumn(column("col1", "val1", 1L));
         rm = new Mutation(KEYSPACE1, ByteBufferUtil.bytes("keymulti"), cf);
-		rm.applyUnsafe();
-=======
-        // add a single cell
-        cf = ArrayBackedSortedColumns.factory.create("Keyspace1", "Standard1");
-        cf.addColumn(column("col1", "val1", 1L));
-        rm = new Mutation("Keyspace1", ByteBufferUtil.bytes("keymulti"), cf);
-        rm.apply();
+        rm.applyUnsafe();
         long time = System.currentTimeMillis();
->>>>>>> f43efaa1
 
         // Make sure data was written
-        assertNotNull(getFromTable(keyspace, "Standard1", "keymulti", "col1"));
+        assertNotNull(getFromTable(keyspace, CF_STANDARD1, "keymulti", "col1"));
 
-<<<<<<< HEAD
-		// and now truncate it
-		cfs.truncateBlocking();
+        // and now truncate it
+        cfs.truncateBlocking();
         CommitLog.instance.resetUnsafe(false);
 
-		// and validate truncation.
-		assertNull(getFromTable(keyspace, "Standard1", "keymulti", "col1"));
-	}
-
-	private Cell getFromTable(Keyspace keyspace, String cfName, String keyName, String columnName)
-	{
-		ColumnFamily cf;
-		ColumnFamilyStore cfStore = keyspace.getColumnFamilyStore(cfName);
-		if (cfStore == null)
-		{
-			return null;
-		}
-		cf = cfStore.getColumnFamily(Util.namesQueryFilter(cfStore, Util.dk(keyName), columnName));
-		if (cf == null)
-		{
-			return null;
-		}
-		return cf.getColumn(Util.cellname(columnName));
-	}
-=======
-        // and now truncate it
-        cfs.truncateBlocking();
-        CommitLog.instance.resetUnsafe();
-        CommitLog.instance.recover();
-
         // and validate truncation.
-        assertNull(getFromTable(keyspace, "Standard1", "keymulti", "col1"));
+        assertNull(getFromTable(keyspace, CF_STANDARD1, "keymulti", "col1"));
         assertTrue(SystemKeyspace.getTruncatedAt(cfs.metadata.cfId) > time);
     }
 
     @Test
     public void testTruncatePointInTime() throws IOException
     {
-        Keyspace keyspace = Keyspace.open("Keyspace1");
-        ColumnFamilyStore cfs = keyspace.getColumnFamilyStore("Standard1");
+        Keyspace keyspace = Keyspace.open(KEYSPACE1);
+        ColumnFamilyStore cfs = keyspace.getColumnFamilyStore(CF_STANDARD1);
 
         Mutation rm;
         ColumnFamily cf;
 
         // add a single cell
-        cf = ArrayBackedSortedColumns.factory.create("Keyspace1", "Standard1");
+        cf = ArrayBackedSortedColumns.factory.create(KEYSPACE1, CF_STANDARD1);
         cf.addColumn(column("col2", "val1", 1L));
-        rm = new Mutation("Keyspace1", ByteBufferUtil.bytes("keymulti"), cf);
+        rm = new Mutation(KEYSPACE1, ByteBufferUtil.bytes("keymulti"), cf);
         rm.apply();
 
         // Make sure data was written
         long time = System.currentTimeMillis();
-        assertNotNull(getFromTable(keyspace, "Standard1", "keymulti", "col2"));
+        assertNotNull(getFromTable(keyspace, CF_STANDARD1, "keymulti", "col2"));
 
         // and now truncate it
         cfs.truncateBlocking();
 
         // verify truncation
-        assertNull(getFromTable(keyspace, "Standard1", "keymulti", "col2"));
+        assertNull(getFromTable(keyspace, CF_STANDARD1, "keymulti", "col2"));
 
         try
         {
             // Restore to point in time.
             CommitLog.instance.archiver.restorePointInTime = time;
-            CommitLog.instance.resetUnsafe();
-            CommitLog.instance.recover();
+            CommitLog.instance.resetUnsafe(false);
         }
         finally
         {
@@ -163,7 +118,7 @@
         }
 
         // Validate pre-truncation data was restored.
-        assertNotNull(getFromTable(keyspace, "Standard1", "keymulti", "col2"));
+        assertNotNull(getFromTable(keyspace, CF_STANDARD1, "keymulti", "col2"));
         // And that we don't have a truncation record after restore time.
         assertFalse(SystemKeyspace.getTruncatedAt(cfs.metadata.cfId) > time);
     }
@@ -171,45 +126,44 @@
     @Test
     public void testTruncatePointInTimeReplayList() throws IOException
     {
-        Keyspace keyspace = Keyspace.open("Keyspace1");
-        ColumnFamilyStore cfs1 = keyspace.getColumnFamilyStore("Standard1");
-        ColumnFamilyStore cfs2 = keyspace.getColumnFamilyStore("Standard2");
+        Keyspace keyspace = Keyspace.open(KEYSPACE1);
+        ColumnFamilyStore cfs1 = keyspace.getColumnFamilyStore(CF_STANDARD1);
+        ColumnFamilyStore cfs2 = keyspace.getColumnFamilyStore(CF_STANDARD2);
 
         Mutation rm;
         ColumnFamily cf;
 
         // add a single cell
-        cf = ArrayBackedSortedColumns.factory.create("Keyspace1", "Standard1");
+        cf = ArrayBackedSortedColumns.factory.create(KEYSPACE1, CF_STANDARD1);
         cf.addColumn(column("col3", "val1", 1L));
-        rm = new Mutation("Keyspace1", ByteBufferUtil.bytes("keymulti"), cf);
+        rm = new Mutation(KEYSPACE1, ByteBufferUtil.bytes("keymulti"), cf);
         rm.apply();
 
         // add a single cell
-        cf = ArrayBackedSortedColumns.factory.create("Keyspace1", "Standard2");
+        cf = ArrayBackedSortedColumns.factory.create(KEYSPACE1, CF_STANDARD2);
         cf.addColumn(column("col4", "val1", 1L));
-        rm = new Mutation("Keyspace1", ByteBufferUtil.bytes("keymulti"), cf);
+        rm = new Mutation(KEYSPACE1, ByteBufferUtil.bytes("keymulti"), cf);
         rm.apply();
 
         // Make sure data was written
         long time = System.currentTimeMillis();
-        assertNotNull(getFromTable(keyspace, "Standard1", "keymulti", "col3"));
-        assertNotNull(getFromTable(keyspace, "Standard2", "keymulti", "col4"));
+        assertNotNull(getFromTable(keyspace, CF_STANDARD1, "keymulti", "col3"));
+        assertNotNull(getFromTable(keyspace, CF_STANDARD2, "keymulti", "col4"));
 
         // and now truncate it
         cfs1.truncateBlocking();
         cfs2.truncateBlocking();
 
         // verify truncation
-        assertNull(getFromTable(keyspace, "Standard1", "keymulti", "col3"));
-        assertNull(getFromTable(keyspace, "Standard2", "keymulti", "col4"));
+        assertNull(getFromTable(keyspace, CF_STANDARD1, "keymulti", "col3"));
+        assertNull(getFromTable(keyspace, CF_STANDARD2, "keymulti", "col4"));
 
         try
         {
             // Restore to point in time.
             CommitLog.instance.archiver.restorePointInTime = time;
-            System.setProperty("cassandra.replayList", "Keyspace1.Standard1");
-            CommitLog.instance.resetUnsafe();
-            CommitLog.instance.recover();
+            System.setProperty("cassandra.replayList", KEYSPACE1 + "." + CF_STANDARD1);
+            CommitLog.instance.resetUnsafe(false);
         }
         finally
         {
@@ -218,9 +172,9 @@
         }
 
         // Validate pre-truncation data was restored.
-        assertNotNull(getFromTable(keyspace, "Standard1", "keymulti", "col3"));
+        assertNotNull(getFromTable(keyspace, CF_STANDARD1, "keymulti", "col3"));
         // But only on the replayed table.
-        assertNull(getFromTable(keyspace, "Standard2", "keymulti", "col4"));
+        assertNull(getFromTable(keyspace, CF_STANDARD2, "keymulti", "col4"));
 
         // And that we have the correct truncation records.
         assertFalse(SystemKeyspace.getTruncatedAt(cfs1.metadata.cfId) > time);
@@ -242,5 +196,4 @@
         }
         return cf.getColumn(Util.cellname(columnName));
     }
->>>>>>> f43efaa1
 }