--- conflicted
+++ resolved
@@ -31,13 +31,8 @@
 import java.net.URI;
 import java.net.URISyntaxException;
 
-<<<<<<< HEAD
-import org.apache.cassandra.db.marshal.AsciiType;
-import org.apache.cassandra.db.marshal.BytesType;
-=======
 import org.hamcrest.Description;
 import org.hamcrest.Matcher;
->>>>>>> 8137fce5
 import org.junit.Test;
 import org.junit.internal.matchers.TypeSafeMatcher;
 
@@ -49,6 +44,8 @@
 import org.apache.cassandra.db.*;
 import org.apache.cassandra.db.columniterator.OnDiskAtomIterator;
 import org.apache.cassandra.db.filter.QueryFilter;
+import org.apache.cassandra.db.marshal.AsciiType;
+import org.apache.cassandra.db.marshal.BytesType;
 import org.apache.cassandra.io.sstable.Descriptor;
 import org.apache.cassandra.io.sstable.SSTableReader;
 
@@ -152,7 +149,6 @@
         assert c instanceof CounterCell : c;
         assert ((CounterCell) c).total() == 42;
     }
-<<<<<<< HEAD
 
     @Test
     public void testImportWithAsciiKeyValidator() throws IOException, URISyntaxException
@@ -189,7 +185,7 @@
         QueryFilter qf = QueryFilter.getIdentityFilter(Util.dk("rowA"), "AsciiKeys", System.currentTimeMillis());
         OnDiskAtomIterator iter = qf.getSSTableColumnIterator(reader);
         assert iter.hasNext(); // "bytes" key exists
-=======
+    }
     
     @Test
     /* 
@@ -240,6 +236,5 @@
             }
         };
         
->>>>>>> 8137fce5
     }
 }