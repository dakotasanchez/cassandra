--- conflicted
+++ resolved
@@ -1972,38 +1972,12 @@
             return result.hasNext() ? result.next() : endOfData();
         }
 
-<<<<<<< HEAD
         public void close()
         {
             if (result != null)
                 result.close();
         }
     }
-=======
-                    // collect replies and resolve according to consistency level
-                    RangeSliceResponseResolver resolver = new RangeSliceResponseResolver(nodeCmd.keyspace, command.timestamp);
-                    List<InetAddress> minimalEndpoints = filteredEndpoints.subList(0, Math.min(filteredEndpoints.size(), consistency_level.blockFor(keyspace)));
-                    ReadCallback<RangeSliceReply, Iterable<Row>> handler = new ReadCallback<>(resolver, consistency_level, nodeCmd, minimalEndpoints);
-                    handler.assureSufficientLiveNodes();
-                    resolver.setSources(filteredEndpoints);
-                    if (filteredEndpoints.size() == 1
-                        && filteredEndpoints.get(0).equals(FBUtilities.getBroadcastAddress()))
-                    {
-                        StageManager.getStage(Stage.READ).execute(new LocalRangeSliceRunnable(nodeCmd, handler));
-                    }
-                    else
-                    {
-                        MessageOut<? extends AbstractRangeCommand> message = nodeCmd.createMessage();
-                        for (InetAddress endpoint : filteredEndpoints)
-                        {
-                            Tracing.trace("Enqueuing request to {}", endpoint);
-                            MessagingService.instance().sendRRWithFailure(message, endpoint, handler);
-                        }
-                    }
-                    scanHandlers.add(Pair.create(nodeCmd, handler));
-                }
-                Tracing.trace("Submitted {} concurrent range requests covering {} ranges", concurrentRequests, i - concurrentFetchStartingIndex);
->>>>>>> dbf6e62c
 
     private static class RangeCommandIterator extends AbstractIterator<RowIterator> implements PartitionIterator
     {
@@ -2091,7 +2065,7 @@
 
             if (toQuery.filteredEndpoints.size() == 1 && canDoLocalRequest(toQuery.filteredEndpoints.get(0)))
             {
-                StageManager.getStage(Stage.READ).execute(new LocalReadRunnable(rangeCommand, handler), Tracing.instance.get());
+                StageManager.getStage(Stage.READ).execute(new LocalReadRunnable(rangeCommand, handler));
             }
             else
             {
