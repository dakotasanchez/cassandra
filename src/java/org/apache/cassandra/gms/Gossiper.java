/**
 * Licensed to the Apache Software Foundation (ASF) under one
 * or more contributor license agreements.  See the NOTICE file
 * distributed with this work for additional information
 * regarding copyright ownership.  The ASF licenses this file
 * to you under the Apache License, Version 2.0 (the
 * "License"); you may not use this file except in compliance
 * with the License.  You may obtain a copy of the License at
 *
 *     http://www.apache.org/licenses/LICENSE-2.0
 *
 * Unless required by applicable law or agreed to in writing, software
 * distributed under the License is distributed on an "AS IS" BASIS,
 * WITHOUT WARRANTIES OR CONDITIONS OF ANY KIND, either express or implied.
 * See the License for the specific language governing permissions and
 * limitations under the License.
 */

package org.apache.cassandra.gms;

import java.io.ByteArrayOutputStream;
import java.io.DataOutputStream;
import java.io.IOError;
import java.io.IOException;
import java.net.InetAddress;
import java.util.*;
import java.util.Map.Entry;
import java.util.concurrent.*;

<<<<<<< HEAD
import org.apache.cassandra.net.MessageProducer;
=======
import org.apache.cassandra.concurrent.RetryingScheduledThreadPoolExecutor;
>>>>>>> f05d1881
import org.apache.cassandra.utils.FBUtilities;
import org.cliffc.high_scale_lib.NonBlockingHashMap;
import org.slf4j.Logger;
import org.slf4j.LoggerFactory;

import org.apache.cassandra.utils.FBUtilities;
import org.apache.cassandra.config.DatabaseDescriptor;
import org.apache.cassandra.net.Message;
import org.apache.cassandra.net.MessagingService;
import org.apache.cassandra.service.StorageService;

/**
 * This module is responsible for Gossiping information for the local endpoint. This abstraction
 * maintains the list of live and dead endpoints. Periodically i.e. every 1 second this module
 * chooses a random node and initiates a round of Gossip with it. A round of Gossip involves 3
 * rounds of messaging. For instance if node A wants to initiate a round of Gossip with node B
 * it starts off by sending node B a GossipDigestSynMessage. Node B on receipt of this message
 * sends node A a GossipDigestAckMessage. On receipt of this message node A sends node B a
 * GossipDigestAck2Message which completes a round of Gossip. This module as and when it hears one
 * of the three above mentioned messages updates the Failure Detector with the liveness information.
 */

public class Gossiper implements IFailureDetectionEventListener
{
    static final ApplicationState[] STATES = ApplicationState.values();
    private ScheduledFuture<?> scheduledGossipTask;
<<<<<<< HEAD
    public final static int intervalInMillis = 1000;
    public final static int QUARANTINE_DELAY = StorageService.RING_DELAY * 2;
    private static Logger logger = LoggerFactory.getLogger(Gossiper.class);
    public static final Gossiper instance = new Gossiper();

    private long aVeryLongTime;
    private long FatClientTimeout;
    private Random random = new Random();
    private Comparator<InetAddress> inetcomparator = new Comparator<InetAddress>()
    {
        public int compare(InetAddress addr1,  InetAddress addr2)
        {
            return addr1.getHostAddress().compareTo(addr2.getHostAddress());
        }
    };

    /* subscribers for interest in EndpointState change */
    private List<IEndpointStateChangeSubscriber> subscribers = new CopyOnWriteArrayList<IEndpointStateChangeSubscriber>();

    /* live member set */
    private Set<InetAddress> liveEndpoints = new ConcurrentSkipListSet<InetAddress>(inetcomparator);

    /* unreachable member set */
    private Map<InetAddress, Long> unreachableEndpoints = new ConcurrentHashMap<InetAddress, Long>();

    /* initial seeds for joining the cluster */
    private Set<InetAddress> seeds = new ConcurrentSkipListSet<InetAddress>(inetcomparator);

    /* map where key is the endpoint and value is the state associated with the endpoint */
    Map<InetAddress, EndpointState> endpointStateMap = new ConcurrentHashMap<InetAddress, EndpointState>();

    /* map where key is endpoint and value is timestamp when this endpoint was removed from
     * gossip. We will ignore any gossip regarding these endpoints for QUARANTINE_DELAY time
     * after removal to prevent nodes from falsely reincarnating during the time when removal
     * gossip gets propagated to all nodes */
    private Map<InetAddress, Long> justRemovedEndpoints = new ConcurrentHashMap<InetAddress, Long>();
    
    // protocol versions of the other nodes in the cluster
    private final ConcurrentMap<InetAddress, Integer> versions = new NonBlockingHashMap<InetAddress, Integer>();
=======
    private static final RetryingScheduledThreadPoolExecutor executor = new RetryingScheduledThreadPoolExecutor("GossipTasks");
>>>>>>> f05d1881

    private class GossipTask implements Runnable
    {
        public void run()
        {
            try
            {
                //wait on messaging service to start listening
                MessagingService.instance().waitUntilListening();
                
                /* Update the local heartbeat counter. */
                endpointStateMap.get(FBUtilities.getLocalAddress()).getHeartBeatState().updateHeartBeat();
                if (logger.isTraceEnabled())
                    logger.trace("My heartbeat is now " + endpointStateMap.get(FBUtilities.getLocalAddress()).getHeartBeatState().getHeartBeatVersion());
                final List<GossipDigest> gDigests = new ArrayList<GossipDigest>();
                Gossiper.instance.makeRandomGossipDigest(gDigests);

                if ( gDigests.size() > 0 )
                {
                    MessageProducer prod = new MessageProducer()
                    {
                        public Message getMessage(Integer version) throws IOException
                        {
                            return makeGossipDigestSynMessage(gDigests, version);
                        }
                    };
                    /* Gossip to some random live member */
                    boolean gossipedToSeed = doGossipToLiveMember(prod);

                    /* Gossip to some unreachable member with some probability to check if he is back up */
                    doGossipToUnreachableMember(prod);

                    /* Gossip to a seed if we did not do so above, or we have seen less nodes
                       than there are seeds.  This prevents partitions where each group of nodes
                       is only gossiping to a subset of the seeds.

                       The most straightforward check would be to check that all the seeds have been
                       verified either as live or unreachable.  To avoid that computation each round,
                       we reason that:

                       either all the live nodes are seeds, in which case non-seeds that come online
                       will introduce themselves to a member of the ring by definition,

                       or there is at least one non-seed node in the list, in which case eventually
                       someone will gossip to it, and then do a gossip to a random seed from the
                       gossipedToSeed check.

                       See CASSANDRA-150 for more exposition. */
                    if (!gossipedToSeed || liveEndpoints.size() < seeds.size())
                        doGossipToSeed(prod);

                    if (logger.isTraceEnabled())
                        logger.trace("Performing status check ...");
                    doStatusCheck();
                }
            }
            catch (Exception e)
            {
                logger.error("Gossip error", e);
            }
        }
    }

    private Gossiper()
    {
        // 3 days
        aVeryLongTime = 259200 * 1000;
        // half of QUARATINE_DELAY, to ensure justRemovedEndpoints has enough leeway to prevent re-gossip
        FatClientTimeout = (long)(QUARANTINE_DELAY / 2);
        /* register with the Failure Detector for receiving Failure detector events */
        FailureDetector.instance.registerFailureDetectionEventListener(this);
    }

    /**
     * Register for interesting state changes.
     * @param subscriber module which implements the IEndpointStateChangeSubscriber
     */
    public void register(IEndpointStateChangeSubscriber subscriber)
    {
        subscribers.add(subscriber);
    }

    /**
     * Unregister interest for state changes.
     * @param subscriber module which implements the IEndpointStateChangeSubscriber
     */
    public void unregister(IEndpointStateChangeSubscriber subscriber)
    {
        subscribers.remove(subscriber);
    }
    
    public void setVersion(InetAddress address, int version)
    {
        Integer old = versions.put(address, version);
    }
    
    public Integer getVersion(InetAddress address)
    {
        Integer v = versions.get(address);
        if (v == null)
        {
            // we don't know the version. assume current. we'll know soon enough if that was incorrect.
            logger.debug("Assuming current protocol version for {}", address);
            return MessagingService.version_;
        }
        else
            return v;
    }
    

    public Set<InetAddress> getLiveMembers()
    {
        Set<InetAddress> liveMbrs = new HashSet<InetAddress>(liveEndpoints);
        if (!liveMbrs.contains(FBUtilities.getLocalAddress()))
            liveMbrs.add(FBUtilities.getLocalAddress());
        return liveMbrs;
    }

    public Set<InetAddress> getUnreachableMembers()
    {
        return unreachableEndpoints.keySet();
    }

    public long getEndpointDowntime(InetAddress ep)
    {
        Long downtime = unreachableEndpoints.get(ep);
        if (downtime != null)
            return System.currentTimeMillis() - downtime;
        else
            return 0L;
    }

    /**
     * This method is part of IFailureDetectionEventListener interface. This is invoked
     * by the Failure Detector when it convicts an end point.
     *
     * param @ endpoint end point that is convicted.
    */
    public void convict(InetAddress endpoint)
    {
        EndpointState epState = endpointStateMap.get(endpoint);
        if (epState.isAlive())
        {
            markDead(endpoint, epState);
        }
    }

    /**
     * Return either: the greatest heartbeat or application state
     * @param epState
     * @return
     */
    int getMaxEndpointStateVersion(EndpointState epState)
    {
        int maxVersion = epState.getHeartBeatState().getHeartBeatVersion();
        for (VersionedValue value : epState.getApplicationStateMap().values())
            maxVersion = Math.max(maxVersion,  value.version);
        return maxVersion;
    }

    /**
     * Removes the endpoint from unreachable endpoint set
     *
     * @param endpoint endpoint to be removed from the current membership.
    */
    private void evictFromMembership(InetAddress endpoint)
    {
        unreachableEndpoints.remove(endpoint);
    }

    /**
     * Removes the endpoint completely from Gossip
     */
    public void removeEndpoint(InetAddress endpoint)
    {
        // do subscribers first so anything in the subscriber that depends on gossiper state won't get confused
        for (IEndpointStateChangeSubscriber subscriber : subscribers)
            subscriber.onRemove(endpoint);

        liveEndpoints.remove(endpoint);
        unreachableEndpoints.remove(endpoint);
        // do not remove endpointState until the quarantine expires
        FailureDetector.instance.remove(endpoint);
        versions.remove(endpoint);
        justRemovedEndpoints.put(endpoint, System.currentTimeMillis());
    }

    /**
     * The gossip digest is built based on randomization
     * rather than just looping through the collection of live endpoints.
     *
     * @param gDigests list of Gossip Digests.
    */
    private void makeRandomGossipDigest(List<GossipDigest> gDigests)
    {
        EndpointState epState;
        int generation = 0;
        int maxVersion = 0;

        // local epstate will be part of endpointStateMap
        List<InetAddress> endpoints = new ArrayList<InetAddress>(endpointStateMap.keySet());
        Collections.shuffle(endpoints, random);
        for (InetAddress endpoint : endpoints)
        {
            epState = endpointStateMap.get(endpoint);
            if (epState != null)
            {
                generation = epState.getHeartBeatState().getGeneration();
                maxVersion = getMaxEndpointStateVersion(epState);
            }
            gDigests.add(new GossipDigest(endpoint, generation, maxVersion));
        }

        if (logger.isTraceEnabled())
        {
            StringBuilder sb = new StringBuilder();
            for ( GossipDigest gDigest : gDigests )
            {
                sb.append(gDigest);
                sb.append(" ");
            }
                logger.trace("Gossip Digests are : " + sb.toString());
        }
    }

    public boolean isKnownEndpoint(InetAddress endpoint)
    {
        return endpointStateMap.containsKey(endpoint);
    }

    public int getCurrentGenerationNumber(InetAddress endpoint)
    {
    	return endpointStateMap.get(endpoint).getHeartBeatState().getGeneration();
    }

    Message makeGossipDigestSynMessage(List<GossipDigest> gDigests, int version) throws IOException
    {
        GossipDigestSynMessage gDigestMessage = new GossipDigestSynMessage(DatabaseDescriptor.getClusterName(), gDigests);
        ByteArrayOutputStream bos = new ByteArrayOutputStream();
        DataOutputStream dos = new DataOutputStream( bos );
        GossipDigestSynMessage.serializer().serialize(gDigestMessage, dos, version);
        return new Message(FBUtilities.getLocalAddress(), StorageService.Verb.GOSSIP_DIGEST_SYN, bos.toByteArray(), version);
    }

    Message makeGossipDigestAckMessage(GossipDigestAckMessage gDigestAckMessage, int version) throws IOException
    {
        ByteArrayOutputStream bos = new ByteArrayOutputStream();
        DataOutputStream dos = new DataOutputStream(bos);
        GossipDigestAckMessage.serializer().serialize(gDigestAckMessage, dos, version);
        return new Message(FBUtilities.getLocalAddress(), StorageService.Verb.GOSSIP_DIGEST_ACK, bos.toByteArray(), version);
    }

    Message makeGossipDigestAck2Message(GossipDigestAck2Message gDigestAck2Message, int version) throws IOException
    {
        ByteArrayOutputStream bos = new ByteArrayOutputStream();
        DataOutputStream dos = new DataOutputStream(bos);
        GossipDigestAck2Message.serializer().serialize(gDigestAck2Message, dos, version);
        return new Message(FBUtilities.getLocalAddress(), StorageService.Verb.GOSSIP_DIGEST_ACK2, bos.toByteArray(), version);
    }

    /**
     * Returns true if the chosen target was also a seed. False otherwise
     *
     *  @param prod produces a message to send
     *  @param epSet a set of endpoint from which a random endpoint is chosen.
     *  @return true if the chosen endpoint is also a seed.
     */
    private boolean sendGossip(MessageProducer prod, Set<InetAddress> epSet)
    {
        int size = epSet.size();
        /* Generate a random number from 0 -> size */
        List<InetAddress> liveEndpoints = new ArrayList<InetAddress>(epSet);
        int index = (size == 1) ? 0 : random.nextInt(size);
        InetAddress to = liveEndpoints.get(index);
        if (logger.isTraceEnabled())
            logger.trace("Sending a GossipDigestSynMessage to {} ...", to);
        try
        {
            MessagingService.instance().sendOneWay(prod.getMessage(getVersion(to)), to);
        }
        catch (IOException ex)
        {
            throw new IOError(ex);
        }        
        return seeds.contains(to);
    }

    /* Sends a Gossip message to a live member and returns true if the recipient was a seed */
    private boolean doGossipToLiveMember(MessageProducer prod)
    {
        int size = liveEndpoints.size();
        if ( size == 0 )
            return false;
        return sendGossip(prod, liveEndpoints);
    }

    /* Sends a Gossip message to an unreachable member */
    private void doGossipToUnreachableMember(MessageProducer prod)
    {
        double liveEndpointCount = liveEndpoints.size();
        double unreachableEndpointCount = unreachableEndpoints.size();
        if ( unreachableEndpointCount > 0 )
        {
            /* based on some probability */
            double prob = unreachableEndpointCount / (liveEndpointCount + 1);
            double randDbl = random.nextDouble();
            if ( randDbl < prob )
                sendGossip(prod, unreachableEndpoints.keySet());
        }
    }

    /* Gossip to a seed for facilitating partition healing */
    private void doGossipToSeed(MessageProducer prod)
    {
        int size = seeds.size();
        if ( size > 0 )
        {
            if ( size == 1 && seeds.contains(FBUtilities.getLocalAddress()) )
            {
                return;
            }

            if ( liveEndpoints.size() == 0 )
            {
                sendGossip(prod, seeds);
            }
            else
            {
                /* Gossip with the seed with some probability. */
                double probability = seeds.size() / (double)( liveEndpoints.size() + unreachableEndpoints.size() );
                double randDbl = random.nextDouble();
                if ( randDbl <= probability )
                    sendGossip(prod, seeds);
            }
        }
    }

    private void doStatusCheck()
    {
        long now = System.currentTimeMillis();

        Set<InetAddress> eps = endpointStateMap.keySet();
        for ( InetAddress endpoint : eps )
        {
            if ( endpoint.equals(FBUtilities.getLocalAddress()) )
                continue;

            FailureDetector.instance.interpret(endpoint);
            EndpointState epState = endpointStateMap.get(endpoint);
            if ( epState != null )
            {
                long duration = now - epState.getUpdateTimestamp();

                // check if this is a fat client. fat clients are removed automatically from
                // gosip after FatClientTimeout
                if (!epState.getHasToken() && !epState.isAlive() && (duration > FatClientTimeout))
                {
                    if (StorageService.instance.getTokenMetadata().isMember(endpoint))
                        epState.setHasToken(true);
                    else
                    {
                        if (!justRemovedEndpoints.containsKey(endpoint)) // if the node was decommissioned, it will have been removed but still appear as a fat client
                        {
                            logger.info("FatClient " + endpoint + " has been silent for " + FatClientTimeout + "ms, removing from gossip");
                            removeEndpoint(endpoint); // after quarantine justRemoveEndpoints will remove the state
                        }
                    }
                }

                if ( !epState.isAlive() && (duration > aVeryLongTime) )
                {
                    evictFromMembership(endpoint);
                }
            }
        }
        
        if (!justRemovedEndpoints.isEmpty())
        {
            for (Map.Entry<InetAddress, Long> entry : justRemovedEndpoints.entrySet())
            {
                if ((now - entry.getValue()) > QUARANTINE_DELAY)
                {
                    if (logger.isDebugEnabled())
                        logger.debug(QUARANTINE_DELAY + " elapsed, " + entry.getKey() + " gossip quarantine over");
                    justRemovedEndpoints.remove(entry.getKey());
                    endpointStateMap.remove(entry.getKey());
                }
            }
        }
    }

    public EndpointState getEndpointStateForEndpoint(InetAddress ep)
    {
        return endpointStateMap.get(ep);
    }

    public Set<Entry<InetAddress, EndpointState>> getEndpointStates()
    {
        return endpointStateMap.entrySet();
    }

    EndpointState getStateForVersionBiggerThan(InetAddress forEndpoint, int version)
    {
        EndpointState epState = endpointStateMap.get(forEndpoint);
        EndpointState reqdEndpointState = null;

        if ( epState != null )
        {
            /*
             * Here we try to include the Heart Beat state only if it is
             * greater than the version passed in. It might happen that
             * the heart beat version maybe lesser than the version passed
             * in and some application state has a version that is greater
             * than the version passed in. In this case we also send the old
             * heart beat and throw it away on the receiver if it is redundant.
            */
            int localHbVersion = epState.getHeartBeatState().getHeartBeatVersion();
            if ( localHbVersion > version )
            {
                reqdEndpointState = new EndpointState(epState.getHeartBeatState());
                if (logger.isTraceEnabled())
                    logger.trace("local heartbeat version " + localHbVersion + " greater than " + version + " for " + forEndpoint);
            }
            /* Accumulate all application states whose versions are greater than "version" variable */
            for (Entry<ApplicationState, VersionedValue> entry : epState.getApplicationStateMap().entrySet())
            {
                VersionedValue value = entry.getValue();
                if ( value.version > version )
                {
                    if ( reqdEndpointState == null )
                    {
                        reqdEndpointState = new EndpointState(epState.getHeartBeatState());
                    }
                    final ApplicationState key = entry.getKey();
                    if (logger.isTraceEnabled())
                        logger.trace("Adding state " + key + ": " + value.value);
                    reqdEndpointState.addApplicationState(key, value);
                }
            }
        }
        return reqdEndpointState;
    }

    /** determine which endpoint started up earlier */
    public int compareEndpointStartup(InetAddress addr1, InetAddress addr2)
    {
        EndpointState ep1 = getEndpointStateForEndpoint(addr1);
        EndpointState ep2 = getEndpointStateForEndpoint(addr2);
        assert ep1 != null && ep2 != null;
        return ep1.getHeartBeatState().getGeneration() - ep2.getHeartBeatState().getGeneration();
    }    

    void notifyFailureDetector(List<GossipDigest> gDigests)
    {
        for ( GossipDigest gDigest : gDigests )
        {
            notifyFailureDetector(gDigest.endpoint, endpointStateMap.get(gDigest.endpoint));
        }
    }

    void notifyFailureDetector(Map<InetAddress, EndpointState> remoteEpStateMap)
    {
        for (Entry<InetAddress, EndpointState> entry : remoteEpStateMap.entrySet())
        {
            notifyFailureDetector(entry.getKey(), entry.getValue());
        }
    }

    void notifyFailureDetector(InetAddress endpoint, EndpointState remoteEndpointState)
    {
        IFailureDetector fd = FailureDetector.instance;
        EndpointState localEndpointState = endpointStateMap.get(endpoint);
        /*
         * If the local endpoint state exists then report to the FD only
         * if the versions workout.
        */
        if ( localEndpointState != null )
        {
            int localGeneration = localEndpointState.getHeartBeatState().getGeneration();
            int remoteGeneration = remoteEndpointState.getHeartBeatState().getGeneration();
            if ( remoteGeneration > localGeneration )
            {
                fd.report(endpoint);
                return;
            }

            if ( remoteGeneration == localGeneration )
            {
                int localVersion = getMaxEndpointStateVersion(localEndpointState);
                int remoteVersion = remoteEndpointState.getHeartBeatState().getHeartBeatVersion();
                if ( remoteVersion > localVersion )
                {
                    fd.report(endpoint);
                }
            }
        }

    }

    private void markAlive(InetAddress addr, EndpointState localState)
    {
        if (logger.isTraceEnabled())
            logger.trace("marking as alive {}", addr);
        localState.markAlive();
        liveEndpoints.add(addr);
        unreachableEndpoints.remove(addr);
        logger.info("InetAddress {} is now UP", addr);
        for (IEndpointStateChangeSubscriber subscriber : subscribers)
            subscriber.onAlive(addr, localState);
        if (logger.isTraceEnabled())
            logger.trace("Notified " + subscribers);
    }

    private void markDead(InetAddress addr, EndpointState localState)
    {
        if (logger.isTraceEnabled())
            logger.trace("marking as dead {}", addr);
        localState.markDead();
        liveEndpoints.remove(addr);
        unreachableEndpoints.put(addr, System.currentTimeMillis());
        logger.info("InetAddress {} is now dead.", addr);
        for (IEndpointStateChangeSubscriber subscriber : subscribers)
            subscriber.onDead(addr, localState);
        if (logger.isTraceEnabled())
            logger.trace("Notified " + subscribers);
    }

    /**
     * This method is called whenever there is a "big" change in ep state (a generation change for a known node).
     *
     * @param ep endpoint
     * @param epState EndpointState for the endpoint
     */
    private void handleMajorStateChange(InetAddress ep, EndpointState epState)
    {
        if (endpointStateMap.get(ep) != null)
            logger.info("Node {} has restarted, now UP again", ep);
        else
            logger.info("Node {} is now part of the cluster", ep);
        if (logger.isTraceEnabled())
            logger.trace("Adding endpoint state for " + ep);
        endpointStateMap.put(ep, epState);
        if (epState.isAlive())
        {
            // the node restarted before we ever marked it down, so we'll report it as dead briefly so maintenance like resetting the connection pool can occur 
            for (IEndpointStateChangeSubscriber subscriber : subscribers)
                subscriber.onDead(ep, epState);
        }
        markAlive(ep, epState);
        for (IEndpointStateChangeSubscriber subscriber : subscribers)
            subscriber.onJoin(ep, epState);
    }

    void applyStateLocally(Map<InetAddress, EndpointState> epStateMap)
    {
        for (Entry<InetAddress, EndpointState> entry : epStateMap.entrySet())
        {
            InetAddress ep = entry.getKey();
            if ( ep.equals(FBUtilities.getLocalAddress()))
                continue;
            if (justRemovedEndpoints.containsKey(ep))
            {
                if (logger.isTraceEnabled())
                    logger.trace("Ignoring gossip for " + ep + " because it is quarantined");
                continue;
            }

            EndpointState localEpStatePtr = endpointStateMap.get(ep);
            EndpointState remoteState = entry.getValue();
            /*
                If state does not exist just add it. If it does then add it if the remote generation is greater.
                If there is a generation tie, attempt to break it by heartbeat version.
            */
            if ( localEpStatePtr != null )
            {
            	int localGeneration = localEpStatePtr.getHeartBeatState().getGeneration();
            	int remoteGeneration = remoteState.getHeartBeatState().getGeneration();
                if (logger.isTraceEnabled())
                    logger.trace(ep + "local generation " + localGeneration + ", remote generation " + remoteGeneration);

            	if (remoteGeneration > localGeneration)
            	{
                    if (logger.isTraceEnabled())
                        logger.trace("Updating heartbeat state generation to " + remoteGeneration + " from " + localGeneration + " for " + ep);
                    // major state change will handle the update by inserting the remote state directly
                    handleMajorStateChange(ep, remoteState);
            	}
            	else if ( remoteGeneration == localGeneration ) // generation has not changed, apply new states
            	{
	                /* find maximum state */
	                int localMaxVersion = getMaxEndpointStateVersion(localEpStatePtr);
	                int remoteMaxVersion = getMaxEndpointStateVersion(remoteState);
	                if ( remoteMaxVersion > localMaxVersion )
	                {
                        // apply states, but do not notify since there is no major change
	                    applyNewStates(ep, localEpStatePtr, remoteState);
	                }
                    else if (logger.isTraceEnabled())
                            logger.trace("Ignoring remote version " + remoteMaxVersion + " <= " + localMaxVersion + " for " + ep);
            	}
                else
                {
                    if (logger.isTraceEnabled())
                        logger.trace("Ignoring remote generation " + remoteGeneration + " < " + localGeneration);
                }
            }
            else
            {
                // this is a new node
            	handleMajorStateChange(ep, remoteState);
            }
        }
    }

    private void applyNewStates(InetAddress addr, EndpointState localState, EndpointState remoteState)
    {
        // don't assert here, since if the node restarts the version will go back to zero
        int oldVersion = localState.getHeartBeatState().getHeartBeatVersion();
        Map<ApplicationState, VersionedValue> localAppStateMap = localState.getApplicationStateMap();

        localState.setHeartBeatState(remoteState.getHeartBeatState());
        if (logger.isTraceEnabled())
            logger.trace("Updating heartbeat state version to " + localState.getHeartBeatState().getHeartBeatVersion() + " from " + oldVersion + " for " + addr + " ...");

        for (Entry<ApplicationState, VersionedValue> remoteEntry : remoteState.getApplicationStateMap().entrySet())
        {
            ApplicationState remoteKey = remoteEntry.getKey();
            VersionedValue remoteValue = remoteEntry.getValue();

            assert remoteState.getHeartBeatState().getGeneration() == localState.getHeartBeatState().getGeneration();
            localState.addApplicationState(remoteKey, remoteValue);
            doNotifications(addr, remoteKey, remoteValue);
        }
    }

    // notify that an application state has changed
    private void doNotifications(InetAddress addr, ApplicationState state, VersionedValue value)
    {
        for (IEndpointStateChangeSubscriber subscriber : subscribers)
        {
            subscriber.onChange(addr, state, value);
        }
    }

    /* Request all the state for the endpoint in the gDigest */
    private void requestAll(GossipDigest gDigest, List<GossipDigest> deltaGossipDigestList, int remoteGeneration)
    {
        /* We are here since we have no data for this endpoint locally so request everthing. */
        deltaGossipDigestList.add( new GossipDigest(gDigest.getEndpoint(), remoteGeneration, 0) );
        if (logger.isTraceEnabled())
            logger.trace("requestAll for " + gDigest.getEndpoint());
    }

    /* Send all the data with version greater than maxRemoteVersion */
    private void sendAll(GossipDigest gDigest, Map<InetAddress, EndpointState> deltaEpStateMap, int maxRemoteVersion)
    {
        EndpointState localEpStatePtr = getStateForVersionBiggerThan(gDigest.getEndpoint(), maxRemoteVersion) ;
        if ( localEpStatePtr != null )
            deltaEpStateMap.put(gDigest.getEndpoint(), localEpStatePtr);
    }

    /*
        This method is used to figure the state that the Gossiper has but Gossipee doesn't. The delta digests
        and the delta state are built up.
    */
    void examineGossiper(List<GossipDigest> gDigestList, List<GossipDigest> deltaGossipDigestList, Map<InetAddress, EndpointState> deltaEpStateMap)
    {
        for ( GossipDigest gDigest : gDigestList )
        {
            int remoteGeneration = gDigest.getGeneration();
            int maxRemoteVersion = gDigest.getMaxVersion();
            /* Get state associated with the end point in digest */
            EndpointState epStatePtr = endpointStateMap.get(gDigest.getEndpoint());
            /*
                Here we need to fire a GossipDigestAckMessage. If we have some data associated with this endpoint locally
                then we follow the "if" path of the logic. If we have absolutely nothing for this endpoint we need to
                request all the data for this endpoint.
            */
            if ( epStatePtr != null )
            {
                int localGeneration = epStatePtr.getHeartBeatState().getGeneration();
                /* get the max version of all keys in the state associated with this endpoint */
                int maxLocalVersion = getMaxEndpointStateVersion(epStatePtr);
                if ( remoteGeneration == localGeneration && maxRemoteVersion == maxLocalVersion )
                    continue;

                if ( remoteGeneration > localGeneration )
                {
                    /* we request everything from the gossiper */
                    requestAll(gDigest, deltaGossipDigestList, remoteGeneration);
                }
                else if ( remoteGeneration < localGeneration )
                {
                    /* send all data with generation = localgeneration and version > 0 */
                    sendAll(gDigest, deltaEpStateMap, 0);
                }
                else if ( remoteGeneration == localGeneration )
                {
                    /*
                        If the max remote version is greater then we request the remote endpoint send us all the data
                        for this endpoint with version greater than the max version number we have locally for this
                        endpoint.
                        If the max remote version is lesser, then we send all the data we have locally for this endpoint
                        with version greater than the max remote version.
                    */
                    if ( maxRemoteVersion > maxLocalVersion )
                    {
                        deltaGossipDigestList.add( new GossipDigest(gDigest.getEndpoint(), remoteGeneration, maxLocalVersion) );
                    }
                    else if ( maxRemoteVersion < maxLocalVersion )
                    {
                        /* send all data with generation = localgeneration and version > maxRemoteVersion */
                        sendAll(gDigest, deltaEpStateMap, maxRemoteVersion);
                    }
                }
            }
            else
            {
                /* We are here since we have no data for this endpoint locally so request everything. */
                requestAll(gDigest, deltaGossipDigestList, remoteGeneration);
            }
        }
    }

    /**
     * Start the gossiper with the generation # retrieved from the System
     * table
     */
    public void start(int generationNbr)
    {
        /* Get the seeds from the config and initialize them. */
        Set<InetAddress> seedHosts = DatabaseDescriptor.getSeeds();
        for (InetAddress seed : seedHosts)
        {
            if (seed.equals(FBUtilities.getLocalAddress()))
                continue;
            seeds.add(seed);
        }

        /* initialize the heartbeat state for this localEndpoint */
        EndpointState localState = endpointStateMap.get(FBUtilities.getLocalAddress());
        if ( localState == null )
        {
            HeartBeatState hbState = new HeartBeatState(generationNbr);
            localState = new EndpointState(hbState);
            localState.markAlive();
            endpointStateMap.put(FBUtilities.getLocalAddress(), localState);
        }

        //notify snitches that Gossiper is about to start
        DatabaseDescriptor.getEndpointSnitch().gossiperStarting();
        if (logger.isTraceEnabled())
            logger.trace("gossip started with generation " + localState.getHeartBeatState().getGeneration());

<<<<<<< HEAD
        scheduledGossipTask = StorageService.scheduledTasks.scheduleWithFixedDelay(new GossipTask(),
                                                                                   Gossiper.intervalInMillis,
                                                                                   Gossiper.intervalInMillis,
                                                                                   TimeUnit.MILLISECONDS);
=======
        scheduledGossipTask = executor.scheduleWithFixedDelay(new GossipTask(),
                                                              Gossiper.intervalInMillis_,
                                                              Gossiper.intervalInMillis_,
                                                              TimeUnit.MILLISECONDS);
>>>>>>> f05d1881
    }

    /**
     * Add an endpoint we knew about previously, but whose state is unknown
     */
    public void addSavedEndpoint(InetAddress ep)
    {
        EndpointState epState = endpointStateMap.get(ep);
        if (epState == null)
        {
            epState = new EndpointState(new HeartBeatState(0));
            epState.markDead();
            epState.setHasToken(true);
            endpointStateMap.put(ep, epState);
            unreachableEndpoints.put(ep, System.currentTimeMillis());
            if (logger.isTraceEnabled())
                logger.trace("Adding saved endpoint " + ep + " " + epState.getHeartBeatState().getGeneration());
        }
    }

    public void addLocalApplicationState(ApplicationState state, VersionedValue value)
    {
        EndpointState epState = endpointStateMap.get(FBUtilities.getLocalAddress());
        assert epState != null;
        epState.addApplicationState(state, value);
    }

    public void stop()
    {
        scheduledGossipTask.cancel(false);
    }

    public boolean isEnabled()
    {
        return !scheduledGossipTask.isCancelled();
    }

    /**
     * This should *only* be used for testing purposes.
     */
    public void initializeNodeUnsafe(InetAddress addr, int generationNbr) {
        /* initialize the heartbeat state for this localEndpoint */
        EndpointState localState = endpointStateMap.get(addr);
        if ( localState == null )
        {
            HeartBeatState hbState = new HeartBeatState(generationNbr);
            localState = new EndpointState(hbState);
            localState.markAlive();
            endpointStateMap.put(addr, localState);
        }
    }
}<|MERGE_RESOLUTION|>--- conflicted
+++ resolved
@@ -27,16 +27,13 @@
 import java.util.Map.Entry;
 import java.util.concurrent.*;
 
-<<<<<<< HEAD
 import org.apache.cassandra.net.MessageProducer;
-=======
-import org.apache.cassandra.concurrent.RetryingScheduledThreadPoolExecutor;
->>>>>>> f05d1881
 import org.apache.cassandra.utils.FBUtilities;
 import org.cliffc.high_scale_lib.NonBlockingHashMap;
 import org.slf4j.Logger;
 import org.slf4j.LoggerFactory;
 
+import org.apache.cassandra.concurrent.RetryingScheduledThreadPoolExecutor;
 import org.apache.cassandra.utils.FBUtilities;
 import org.apache.cassandra.config.DatabaseDescriptor;
 import org.apache.cassandra.net.Message;
@@ -56,9 +53,10 @@
 
 public class Gossiper implements IFailureDetectionEventListener
 {
+    private static final RetryingScheduledThreadPoolExecutor executor = new RetryingScheduledThreadPoolExecutor("GossipTasks");
+
     static final ApplicationState[] STATES = ApplicationState.values();
     private ScheduledFuture<?> scheduledGossipTask;
-<<<<<<< HEAD
     public final static int intervalInMillis = 1000;
     public final static int QUARANTINE_DELAY = StorageService.RING_DELAY * 2;
     private static Logger logger = LoggerFactory.getLogger(Gossiper.class);
@@ -98,9 +96,6 @@
     
     // protocol versions of the other nodes in the cluster
     private final ConcurrentMap<InetAddress, Integer> versions = new NonBlockingHashMap<InetAddress, Integer>();
-=======
-    private static final RetryingScheduledThreadPoolExecutor executor = new RetryingScheduledThreadPoolExecutor("GossipTasks");
->>>>>>> f05d1881
 
     private class GossipTask implements Runnable
     {
@@ -700,6 +695,8 @@
 	                }
                     else if (logger.isTraceEnabled())
                             logger.trace("Ignoring remote version " + remoteMaxVersion + " <= " + localMaxVersion + " for " + ep);
+                    if (!localEpStatePtr.isAlive()) // unless of course, it was dead
+                        markAlive(ep, localEpStatePtr);
             	}
                 else
                 {
@@ -855,17 +852,10 @@
         if (logger.isTraceEnabled())
             logger.trace("gossip started with generation " + localState.getHeartBeatState().getGeneration());
 
-<<<<<<< HEAD
-        scheduledGossipTask = StorageService.scheduledTasks.scheduleWithFixedDelay(new GossipTask(),
-                                                                                   Gossiper.intervalInMillis,
-                                                                                   Gossiper.intervalInMillis,
-                                                                                   TimeUnit.MILLISECONDS);
-=======
         scheduledGossipTask = executor.scheduleWithFixedDelay(new GossipTask(),
-                                                              Gossiper.intervalInMillis_,
-                                                              Gossiper.intervalInMillis_,
+                                                              Gossiper.intervalInMillis,
+                                                              Gossiper.intervalInMillis,
                                                               TimeUnit.MILLISECONDS);
->>>>>>> f05d1881
     }
 
     /**
