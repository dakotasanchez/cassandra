/*
 * Licensed to the Apache Software Foundation (ASF) under one
 * or more contributor license agreements.  See the NOTICE file
 * distributed with this work for additional information
 * regarding copyright ownership.  The ASF licenses this file
 * to you under the Apache License, Version 2.0 (the
 * "License"); you may not use this file except in compliance
 * with the License.  You may obtain a copy of the License at
 *
 *   http://www.apache.org/licenses/LICENSE-2.0
 *
 * Unless required by applicable law or agreed to in writing,
 * software distributed under the License is distributed on an
 * "AS IS" BASIS, WITHOUT WARRANTIES OR CONDITIONS OF ANY
 * KIND, either express or implied.  See the License for the
 * specific language governing permissions and limitations
 * under the License.
 */

grammar Cql;

options {
    language = Java;
}

@header {
    package org.apache.cassandra.cql3;

    import java.util.ArrayList;
    import java.util.Arrays;
    import java.util.Collections;
    import java.util.EnumSet;
    import java.util.HashSet;
    import java.util.HashMap;
    import java.util.LinkedHashMap;
    import java.util.List;
    import java.util.Map;
    import java.util.Set;

    import org.apache.cassandra.auth.Permission;
    import org.apache.cassandra.auth.DataResource;
    import org.apache.cassandra.auth.IResource;
    import org.apache.cassandra.cql3.*;
    import org.apache.cassandra.cql3.statements.*;
    import org.apache.cassandra.cql3.functions.FunctionCall;
    import org.apache.cassandra.db.marshal.CollectionType;
    import org.apache.cassandra.exceptions.ConfigurationException;
    import org.apache.cassandra.exceptions.InvalidRequestException;
    import org.apache.cassandra.exceptions.SyntaxException;
    import org.apache.cassandra.utils.Pair;
}

@members {
    private final List<String> recognitionErrors = new ArrayList<String>();
    private final List<ColumnIdentifier> bindVariables = new ArrayList<ColumnIdentifier>();

    public static final Set<String> reservedTypeNames = new HashSet<String>()
    {{
        add("byte");
        add("smallint");
        add("complex");
        add("enum");
        add("date");
        add("interval");
        add("macaddr");
        add("bitstring");
    }};

    public AbstractMarker.Raw newBindVariables(ColumnIdentifier name)
    {
        AbstractMarker.Raw marker = new AbstractMarker.Raw(bindVariables.size());
        bindVariables.add(name);
        return marker;
    }

    public AbstractMarker.INRaw newINBindVariables(ColumnIdentifier name)
    {
        AbstractMarker.INRaw marker = new AbstractMarker.INRaw(bindVariables.size());
        bindVariables.add(name);
        return marker;
    }

    public void displayRecognitionError(String[] tokenNames, RecognitionException e)
    {
        String hdr = getErrorHeader(e);
        String msg = getErrorMessage(e, tokenNames);
        recognitionErrors.add(hdr + " " + msg);
    }

    public void addRecognitionError(String msg)
    {
        recognitionErrors.add(msg);
    }

    public List<String> getRecognitionErrors()
    {
        return recognitionErrors;
    }

    public void throwLastRecognitionError() throws SyntaxException
    {
        if (recognitionErrors.size() > 0)
            throw new SyntaxException(recognitionErrors.get((recognitionErrors.size()-1)));
    }

    public Map<String, String> convertPropertyMap(Maps.Literal map)
    {
        if (map == null || map.entries == null || map.entries.isEmpty())
            return Collections.<String, String>emptyMap();

        Map<String, String> res = new HashMap<String, String>(map.entries.size());

        for (Pair<Term.Raw, Term.Raw> entry : map.entries)
        {
            // Because the parser tries to be smart and recover on error (to
            // allow displaying more than one error I suppose), we have null
            // entries in there. Just skip those, a proper error will be thrown in the end.
            if (entry.left == null || entry.right == null)
                break;

            if (!(entry.left instanceof Constants.Literal))
            {
                String msg = "Invalid property name: " + entry.left;
                if (entry.left instanceof AbstractMarker.Raw)
                    msg += " (bind variables are not supported in DDL queries)";
                addRecognitionError(msg);
                break;
            }
            if (!(entry.right instanceof Constants.Literal))
            {
                String msg = "Invalid property value: " + entry.right + " for property: " + entry.left;
                if (entry.right instanceof AbstractMarker.Raw)
                    msg += " (bind variables are not supported in DDL queries)";
                addRecognitionError(msg);
                break;
            }

            res.put(((Constants.Literal)entry.left).getRawText(), ((Constants.Literal)entry.right).getRawText());
        }

        return res;
    }

    public void addRawUpdate(List<Pair<ColumnIdentifier, Operation.RawUpdate>> operations, ColumnIdentifier key, Operation.RawUpdate update)
    {
        for (Pair<ColumnIdentifier, Operation.RawUpdate> p : operations)
        {
            if (p.left.equals(key) && !p.right.isCompatibleWith(update))
                addRecognitionError("Multiple incompatible setting of column " + key);
        }
        operations.add(Pair.create(key, update));
    }
}

@lexer::header {
    package org.apache.cassandra.cql3;

    import org.apache.cassandra.exceptions.SyntaxException;
}

@lexer::members {
    List<Token> tokens = new ArrayList<Token>();

    public void emit(Token token)
    {
        state.token = token;
        tokens.add(token);
    }

    public Token nextToken()
    {
        super.nextToken();
        if (tokens.size() == 0)
            return Token.EOF_TOKEN;
        return tokens.remove(0);
    }

    private List<String> recognitionErrors = new ArrayList<String>();

    public void displayRecognitionError(String[] tokenNames, RecognitionException e)
    {
        String hdr = getErrorHeader(e);
        String msg = getErrorMessage(e, tokenNames);
        recognitionErrors.add(hdr + " " + msg);
    }

    public List<String> getRecognitionErrors()
    {
        return recognitionErrors;
    }

    public void throwLastRecognitionError() throws SyntaxException
    {
        if (recognitionErrors.size() > 0)
            throw new SyntaxException(recognitionErrors.get((recognitionErrors.size()-1)));
    }
}

/** STATEMENTS **/

query returns [ParsedStatement stmnt]
    : st=cqlStatement (';')* EOF { $stmnt = st; }
    ;

cqlStatement returns [ParsedStatement stmt]
    @after{ if (stmt != null) stmt.setBoundVariables(bindVariables); }
    : st1= selectStatement             { $stmt = st1; }
    | st2= insertStatement             { $stmt = st2; }
    | st3= updateStatement             { $stmt = st3; }
    | st4= batchStatement              { $stmt = st4; }
    | st5= deleteStatement             { $stmt = st5; }
    | st6= useStatement                { $stmt = st6; }
    | st7= truncateStatement           { $stmt = st7; }
    | st8= createKeyspaceStatement     { $stmt = st8; }
    | st9= createTableStatement        { $stmt = st9; }
    | st10=createIndexStatement        { $stmt = st10; }
    | st11=dropKeyspaceStatement       { $stmt = st11; }
    | st12=dropTableStatement          { $stmt = st12; }
    | st13=dropIndexStatement          { $stmt = st13; }
    | st14=alterTableStatement         { $stmt = st14; }
    | st15=alterKeyspaceStatement      { $stmt = st15; }
    | st16=grantStatement              { $stmt = st16; }
    | st17=revokeStatement             { $stmt = st17; }
    | st18=listPermissionsStatement    { $stmt = st18; }
    | st19=createUserStatement         { $stmt = st19; }
    | st20=alterUserStatement          { $stmt = st20; }
    | st21=dropUserStatement           { $stmt = st21; }
    | st22=listUsersStatement          { $stmt = st22; }
    | st23=createTriggerStatement      { $stmt = st23; }
    | st24=dropTriggerStatement        { $stmt = st24; }
    | st25=createTypeStatement         { $stmt = st25; }
    | st26=alterTypeStatement          { $stmt = st26; }
    | st27=dropTypeStatement           { $stmt = st27; }
    ;

/*
 * USE <KEYSPACE>;
 */
useStatement returns [UseStatement stmt]
    : K_USE ks=keyspaceName { $stmt = new UseStatement(ks); }
    ;

/**
 * SELECT <expression>
 * FROM <CF>
 * WHERE KEY = "key1" AND COL > 1 AND COL < 100
 * LIMIT <NUMBER>;
 */
selectStatement returns [SelectStatement.RawStatement expr]
    @init {
        boolean isDistinct = false;
        boolean isCount = false;
        ColumnIdentifier countAlias = null;
        Term.Raw limit = null;
        Map<ColumnIdentifier, Boolean> orderings = new LinkedHashMap<ColumnIdentifier, Boolean>();
        boolean allowFiltering = false;
    }
    : K_SELECT ( ( K_DISTINCT { isDistinct = true; } )? sclause=selectClause
               | (K_COUNT '(' sclause=selectCountClause ')' { isCount = true; } (K_AS c=cident { countAlias = c; })?) )
      K_FROM cf=columnFamilyName
      ( K_WHERE wclause=whereClause )?
      ( K_ORDER K_BY orderByClause[orderings] ( ',' orderByClause[orderings] )* )?
      ( K_LIMIT rows=intValue { limit = rows; } )?
      ( K_ALLOW K_FILTERING  { allowFiltering = true; } )?
      {
          SelectStatement.Parameters params = new SelectStatement.Parameters(orderings,
                                                                             isDistinct,
                                                                             isCount,
                                                                             countAlias,
                                                                             allowFiltering);
          $expr = new SelectStatement.RawStatement(cf, params, sclause, wclause, limit);
      }
    ;

selectClause returns [List<RawSelector> expr]
    : t1=selector { $expr = new ArrayList<RawSelector>(); $expr.add(t1); } (',' tN=selector { $expr.add(tN); })*
    | '\*' { $expr = Collections.<RawSelector>emptyList();}
    ;

selector returns [RawSelector s]
    @init{ ColumnIdentifier alias = null; }
    : us=unaliasedSelector (K_AS c=cident { alias = c; })? { $s = new RawSelector(us, alias); }
    ;

unaliasedSelector returns [Selectable s]
    @init { Selectable tmp = null; }
    :  ( c=cident                                  { tmp = c; }
       | K_WRITETIME '(' c=cident ')'              { tmp = new Selectable.WritetimeOrTTL(c, true); }
       | K_TTL       '(' c=cident ')'              { tmp = new Selectable.WritetimeOrTTL(c, false); }
       | f=functionName args=selectionFunctionArgs { tmp = new Selectable.WithFunction(f, args); }
       ) ( '.' fi=cident { tmp = new Selectable.WithFieldSelection(tmp, fi); } )* { $s = tmp; }
    ;

selectionFunctionArgs returns [List<Selectable> a]
    : '(' ')' { $a = Collections.emptyList(); }
    | '(' s1=unaliasedSelector { List<Selectable> args = new ArrayList<Selectable>(); args.add(s1); }
          ( ',' sn=unaliasedSelector { args.add(sn); } )*
      ')' { $a = args; }
    ;

selectCountClause returns [List<RawSelector> expr]
    : '\*'           { $expr = Collections.<RawSelector>emptyList();}
    | i=INTEGER      { if (!i.getText().equals("1")) addRecognitionError("Only COUNT(1) is supported, got COUNT(" + i.getText() + ")"); $expr = Collections.<RawSelector>emptyList();}
    ;

whereClause returns [List<Relation> clause]
    @init{ $clause = new ArrayList<Relation>(); }
    : relation[$clause] (K_AND relation[$clause])*
    ;

orderByClause[Map<ColumnIdentifier, Boolean> orderings]
    @init{
        ColumnIdentifier orderBy = null;
        boolean reversed = false;
    }
    : c=cident { orderBy = c; } (K_ASC | K_DESC { reversed = true; })? { orderings.put(c, reversed); }
    ;

/**
 * INSERT INTO <CF> (<column>, <column>, <column>, ...)
 * VALUES (<value>, <value>, <value>, ...)
 * USING TIMESTAMP <long>;
 *
 */
insertStatement returns [UpdateStatement.ParsedInsert expr]
    @init {
        Attributes.Raw attrs = new Attributes.Raw();
        List<ColumnIdentifier> columnNames  = new ArrayList<ColumnIdentifier>();
        List<Term.Raw> values = new ArrayList<Term.Raw>();
        boolean ifNotExists = false;
    }
    : K_INSERT K_INTO cf=columnFamilyName
          '(' c1=cident { columnNames.add(c1); }  ( ',' cn=cident { columnNames.add(cn); } )* ')'
        K_VALUES
          '(' v1=term { values.add(v1); } ( ',' vn=term { values.add(vn); } )* ')'

        ( K_IF K_NOT K_EXISTS { ifNotExists = true; } )?
        ( usingClause[attrs] )?
      {
          $expr = new UpdateStatement.ParsedInsert(cf,
                                                   attrs,
                                                   columnNames,
                                                   values,
                                                   ifNotExists);
      }
    ;

usingClause[Attributes.Raw attrs]
    : K_USING usingClauseObjective[attrs] ( K_AND usingClauseObjective[attrs] )*
    ;

usingClauseObjective[Attributes.Raw attrs]
    : K_TIMESTAMP ts=intValue { attrs.timestamp = ts; }
    | K_TTL t=intValue { attrs.timeToLive = t; }
    ;

/**
 * UPDATE <CF>
 * USING TIMESTAMP <long>
 * SET name1 = value1, name2 = value2
 * WHERE key = value;
 */
updateStatement returns [UpdateStatement.ParsedUpdate expr]
    @init {
        Attributes.Raw attrs = new Attributes.Raw();
        List<Pair<ColumnIdentifier, Operation.RawUpdate>> operations = new ArrayList<Pair<ColumnIdentifier, Operation.RawUpdate>>();
    }
    : K_UPDATE cf=columnFamilyName
      ( usingClause[attrs] )?
      K_SET columnOperation[operations] (',' columnOperation[operations])*
      K_WHERE wclause=whereClause
      ( K_IF conditions=updateCondition )?
      {
          return new UpdateStatement.ParsedUpdate(cf,
                                                  attrs,
                                                  operations,
                                                  wclause,
                                                  conditions == null ? Collections.<Pair<ColumnIdentifier, Operation.RawUpdate>>emptyList() : conditions);
     }
    ;

updateCondition returns [List<Pair<ColumnIdentifier, Operation.RawUpdate>> conditions]
    @init { conditions = new ArrayList<Pair<ColumnIdentifier, Operation.RawUpdate>>(); }
    : columnOperation[conditions] ( K_AND columnOperation[conditions] )*
    ;

/**
 * DELETE name1, name2
 * FROM <CF>
 * USING TIMESTAMP <long>
 * WHERE KEY = keyname;
 */
deleteStatement returns [DeleteStatement.Parsed expr]
    @init {
        Attributes.Raw attrs = new Attributes.Raw();
        List<Operation.RawDeletion> columnDeletions = Collections.emptyList();
    }
    : K_DELETE ( dels=deleteSelection { columnDeletions = dels; } )?
      K_FROM cf=columnFamilyName
      ( usingClauseDelete[attrs] )?
      K_WHERE wclause=whereClause
      ( K_IF conditions=updateCondition )?
      {
          return new DeleteStatement.Parsed(cf,
                                            attrs,
                                            columnDeletions,
                                            wclause,
                                            conditions == null ? Collections.<Pair<ColumnIdentifier, Operation.RawUpdate>>emptyList() : conditions);
      }
    ;

deleteSelection returns [List<Operation.RawDeletion> operations]
    : { $operations = new ArrayList<Operation.RawDeletion>(); }
          t1=deleteOp { $operations.add(t1); }
          (',' tN=deleteOp { $operations.add(tN); })*
    ;

deleteOp returns [Operation.RawDeletion op]
    : c=cident                { $op = new Operation.ColumnDeletion(c); }
    | c=cident '[' t=term ']' { $op = new Operation.ElementDeletion(c, t); }
    ;

usingClauseDelete[Attributes.Raw attrs]
    : K_USING K_TIMESTAMP ts=intValue { attrs.timestamp = ts; }
    ;

/**
 * BEGIN BATCH
 *   UPDATE <CF> SET name1 = value1 WHERE KEY = keyname1;
 *   UPDATE <CF> SET name2 = value2 WHERE KEY = keyname2;
 *   UPDATE <CF> SET name3 = value3 WHERE KEY = keyname3;
 *   ...
 * APPLY BATCH
 *
 * OR
 *
 * BEGIN BATCH
 *   INSERT INTO <CF> (KEY, <name>) VALUES ('<key>', '<value>');
 *   INSERT INTO <CF> (KEY, <name>) VALUES ('<key>', '<value>');
 *   ...
 * APPLY BATCH
 *
 * OR
 *
 * BEGIN BATCH
 *   DELETE name1, name2 FROM <CF> WHERE key = <key>
 *   DELETE name3, name4 FROM <CF> WHERE key = <key>
 *   ...
 * APPLY BATCH
 */
batchStatement returns [BatchStatement.Parsed expr]
    @init {
        BatchStatement.Type type = BatchStatement.Type.LOGGED;
        List<ModificationStatement.Parsed> statements = new ArrayList<ModificationStatement.Parsed>();
        Attributes.Raw attrs = new Attributes.Raw();
    }
    : K_BEGIN
      ( K_UNLOGGED { type = BatchStatement.Type.UNLOGGED; } | K_COUNTER { type = BatchStatement.Type.COUNTER; } )?
      K_BATCH ( usingClause[attrs] )?
          ( s=batchStatementObjective ';'? { statements.add(s); } )*
      K_APPLY K_BATCH
      {
          return new BatchStatement.Parsed(type, attrs, statements);
      }
    ;

batchStatementObjective returns [ModificationStatement.Parsed statement]
    : i=insertStatement  { $statement = i; }
    | u=updateStatement  { $statement = u; }
    | d=deleteStatement  { $statement = d; }
    ;

/**
 * CREATE KEYSPACE [IF NOT EXISTS] <KEYSPACE> WITH attr1 = value1 AND attr2 = value2;
 */
createKeyspaceStatement returns [CreateKeyspaceStatement expr]
    @init {
        KSPropDefs attrs = new KSPropDefs();
        boolean ifNotExists = false;
    }
    : K_CREATE K_KEYSPACE (K_IF K_NOT K_EXISTS { ifNotExists = true; } )? ks=keyspaceName
      K_WITH properties[attrs] { $expr = new CreateKeyspaceStatement(ks, attrs, ifNotExists); }
    ;

/**
 * CREATE COLUMNFAMILY [IF NOT EXISTS] <CF> (
 *     <name1> <type>,
 *     <name2> <type>,
 *     <name3> <type>
 * ) WITH <property> = <value> AND ...;
 */
createTableStatement returns [CreateTableStatement.RawStatement expr]
    @init { boolean ifNotExists = false; }
    : K_CREATE K_COLUMNFAMILY (K_IF K_NOT K_EXISTS { ifNotExists = true; } )?
      cf=columnFamilyName { $expr = new CreateTableStatement.RawStatement(cf, ifNotExists); }
      cfamDefinition[expr]
    ;

cfamDefinition[CreateTableStatement.RawStatement expr]
    : '(' cfamColumns[expr] ( ',' cfamColumns[expr]? )* ')'
      ( K_WITH cfamProperty[expr] ( K_AND cfamProperty[expr] )*)?
    ;

cfamColumns[CreateTableStatement.RawStatement expr]
    : k=cident v=comparatorType { $expr.addDefinition(k, v); } (K_PRIMARY K_KEY { $expr.addKeyAliases(Collections.singletonList(k)); })?
    | K_PRIMARY K_KEY '(' pkDef[expr] (',' c=cident { $expr.addColumnAlias(c); } )* ')'
    ;

pkDef[CreateTableStatement.RawStatement expr]
    : k=cident { $expr.addKeyAliases(Collections.singletonList(k)); }
    | '(' { List<ColumnIdentifier> l = new ArrayList<ColumnIdentifier>(); } k1=cident { l.add(k1); } ( ',' kn=cident { l.add(kn); } )* ')' { $expr.addKeyAliases(l); }
    ;

cfamProperty[CreateTableStatement.RawStatement expr]
    : property[expr.properties]
    | K_COMPACT K_STORAGE { $expr.setCompactStorage(); }
    | K_CLUSTERING K_ORDER K_BY '(' cfamOrdering[expr] (',' cfamOrdering[expr])* ')'
    ;

cfamOrdering[CreateTableStatement.RawStatement expr]
    @init{ boolean reversed=false; }
    : k=cident (K_ASC | K_DESC { reversed=true;} ) { $expr.setOrdering(k, reversed); }
    ;


/**
 * CREATE TYPE foo (
 *    <name1> <type1>,
 *    <name2> <type2>,
 *    ....
 * )
 */
createTypeStatement returns [CreateTypeStatement expr]
    @init { boolean ifNotExists = false; }
    : K_CREATE K_TYPE (K_IF K_NOT K_EXISTS { ifNotExists = true; } )?
         tn=userTypeName { $expr = new CreateTypeStatement(tn, ifNotExists); }
         '(' typeColumns[expr] ( ',' typeColumns[expr]? )* ')'
    ;

typeColumns[CreateTypeStatement expr]
    : k=cident v=comparatorType { $expr.addDefinition(k, v); }
    ;


/**
 * CREATE INDEX [IF NOT EXISTS] [indexName] ON <columnFamily> (<columnName>);
 * CREATE CUSTOM INDEX [IF NOT EXISTS] [indexName] ON <columnFamily> (<columnName>) USING <indexClass>;
 */
createIndexStatement returns [CreateIndexStatement expr]
    @init {
        IndexPropDefs props = new IndexPropDefs();
        boolean ifNotExists = false;
    }
    : K_CREATE (K_CUSTOM { props.isCustom = true; })? K_INDEX (K_IF K_NOT K_EXISTS { ifNotExists = true; } )?
        (idxName=IDENT)? K_ON cf=columnFamilyName '(' id=indexIdent ')'
        (K_USING cls=STRING_LITERAL { props.customClass = $cls.text; })?
        (K_WITH properties[props])?
      { $expr = new CreateIndexStatement(cf, $idxName.text, id, props, ifNotExists); }
    ;

indexIdent returns [IndexTarget id]
    : c=cident                { $id = IndexTarget.of(c); }
    | K_KEYS '(' c=cident ')' { $id = IndexTarget.keysOf(c); }
    ;


/**
 * CREATE TRIGGER triggerName ON columnFamily USING 'triggerClass';
 */
createTriggerStatement returns [CreateTriggerStatement expr]
    : K_CREATE K_TRIGGER (name=IDENT) K_ON cf=columnFamilyName K_USING cls=STRING_LITERAL
      { $expr = new CreateTriggerStatement(cf, $name.text, $cls.text); }
    ;

/**
 * DROP TRIGGER triggerName ON columnFamily;
 */
dropTriggerStatement returns [DropTriggerStatement expr]
    : K_DROP K_TRIGGER (name=IDENT) K_ON cf=columnFamilyName
      { $expr = new DropTriggerStatement(cf, $name.text); }
    ;

/**
 * ALTER KEYSPACE <KS> WITH <property> = <value>;
 */
alterKeyspaceStatement returns [AlterKeyspaceStatement expr]
    @init { KSPropDefs attrs = new KSPropDefs(); }
    : K_ALTER K_KEYSPACE ks=keyspaceName
        K_WITH properties[attrs] { $expr = new AlterKeyspaceStatement(ks, attrs); }
    ;


/**
 * ALTER COLUMN FAMILY <CF> ALTER <column> TYPE <newtype>;
 * ALTER COLUMN FAMILY <CF> ADD <column> <newtype>;
 * ALTER COLUMN FAMILY <CF> DROP <column>;
 * ALTER COLUMN FAMILY <CF> WITH <property> = <value>;
 * ALTER COLUMN FAMILY <CF> RENAME <column> TO <column>;
 */
alterTableStatement returns [AlterTableStatement expr]
    @init {
        AlterTableStatement.Type type = null;
        CFPropDefs props = new CFPropDefs();
        Map<ColumnIdentifier, ColumnIdentifier> renames = new HashMap<ColumnIdentifier, ColumnIdentifier>();
    }
    : K_ALTER K_COLUMNFAMILY cf=columnFamilyName
          ( K_ALTER id=cident K_TYPE v=comparatorType { type = AlterTableStatement.Type.ALTER; }
          | K_ADD   id=cident v=comparatorType        { type = AlterTableStatement.Type.ADD; }
          | K_DROP  id=cident                         { type = AlterTableStatement.Type.DROP; }
          | K_WITH  properties[props]                 { type = AlterTableStatement.Type.OPTS; }
          | K_RENAME                                  { type = AlterTableStatement.Type.RENAME; }
               id1=cident K_TO toId1=cident { renames.put(id1, toId1); }
               ( K_AND idn=cident K_TO toIdn=cident { renames.put(idn, toIdn); } )*
          )
    {
        $expr = new AlterTableStatement(cf, type, id, v, props, renames);
    }
    ;

/**
 * ALTER TYPE <name> ALTER <field> TYPE <newtype>;
 * ALTER TYPE <name> ADD <field> <newtype>;
 * ALTER TYPE <name> RENAME <field> TO <newtype> AND ...;
 */
alterTypeStatement returns [AlterTypeStatement expr]
    : K_ALTER K_TYPE name=userTypeName
          ( K_ALTER f=cident K_TYPE v=comparatorType { $expr = AlterTypeStatement.alter(name, f, v); }
          | K_ADD   f=cident v=comparatorType        { $expr = AlterTypeStatement.addition(name, f, v); }
          | K_RENAME K_TO new_name=userTypeName      { $expr = AlterTypeStatement.typeRename(name, new_name); }
          | K_RENAME
               { Map<ColumnIdentifier, ColumnIdentifier> renames = new HashMap<ColumnIdentifier, ColumnIdentifier>(); }
                 id1=cident K_TO toId1=cident { renames.put(id1, toId1); }
                 ( K_AND idn=cident K_TO toIdn=cident { renames.put(idn, toIdn); } )*
               { $expr = AlterTypeStatement.renames(name, renames); }
          )
    ;


/**
 * DROP KEYSPACE [IF EXISTS] <KSP>;
 */
dropKeyspaceStatement returns [DropKeyspaceStatement ksp]
    @init { boolean ifExists = false; }
    : K_DROP K_KEYSPACE (K_IF K_EXISTS { ifExists = true; } )? ks=keyspaceName { $ksp = new DropKeyspaceStatement(ks, ifExists); }
    ;

/**
 * DROP COLUMNFAMILY [IF EXISTS] <CF>;
 */
dropTableStatement returns [DropTableStatement stmt]
    @init { boolean ifExists = false; }
    : K_DROP K_COLUMNFAMILY (K_IF K_EXISTS { ifExists = true; } )? cf=columnFamilyName { $stmt = new DropTableStatement(cf, ifExists); }
    ;

/**
 * DROP TYPE <name>;
 */
dropTypeStatement returns [DropTypeStatement stmt]
    @init { boolean ifExists = false; }
    : K_DROP K_TYPE (K_IF K_EXISTS { ifExists = true; } )? name=userTypeName { $stmt = new DropTypeStatement(name, ifExists); }
    ;

/**
 * DROP INDEX [IF EXISTS] <INDEX_NAME>
 */
dropIndexStatement returns [DropIndexStatement expr]
    @init { boolean ifExists = false; }
    : K_DROP K_INDEX (K_IF K_EXISTS { ifExists = true; } )? index=IDENT
      { $expr = new DropIndexStatement($index.text, ifExists); }
    ;

/**
  * TRUNCATE <CF>;
  */
truncateStatement returns [TruncateStatement stmt]
    : K_TRUNCATE cf=columnFamilyName { $stmt = new TruncateStatement(cf); }
    ;

/**
 * GRANT <permission> ON <resource> TO <username>
 */
grantStatement returns [GrantStatement stmt]
    : K_GRANT
          permissionOrAll
      K_ON
          resource
      K_TO
          username
      { $stmt = new GrantStatement($permissionOrAll.perms, $resource.res, $username.text); }
    ;

/**
 * REVOKE <permission> ON <resource> FROM <username>
 */
revokeStatement returns [RevokeStatement stmt]
    : K_REVOKE
          permissionOrAll
      K_ON
          resource
      K_FROM
          username
      { $stmt = new RevokeStatement($permissionOrAll.perms, $resource.res, $username.text); }
    ;

listPermissionsStatement returns [ListPermissionsStatement stmt]
    @init {
        IResource resource = null;
        String username = null;
        boolean recursive = true;
    }
    : K_LIST
          permissionOrAll
      ( K_ON resource { resource = $resource.res; } )?
      ( K_OF username { username = $username.text; } )?
      ( K_NORECURSIVE { recursive = false; } )?
      { $stmt = new ListPermissionsStatement($permissionOrAll.perms, resource, username, recursive); }
    ;

permission returns [Permission perm]
    : p=(K_CREATE | K_ALTER | K_DROP | K_SELECT | K_MODIFY | K_AUTHORIZE)
    { $perm = Permission.valueOf($p.text.toUpperCase()); }
    ;

permissionOrAll returns [Set<Permission> perms]
    : K_ALL ( K_PERMISSIONS )?       { $perms = Permission.ALL_DATA; }
    | p=permission ( K_PERMISSION )? { $perms = EnumSet.of($p.perm); }
    ;

resource returns [IResource res]
    : r=dataResource { $res = $r.res; }
    ;

dataResource returns [DataResource res]
    : K_ALL K_KEYSPACES { $res = DataResource.root(); }
    | K_KEYSPACE ks = keyspaceName { $res = DataResource.keyspace($ks.id); }
    | ( K_COLUMNFAMILY )? cf = columnFamilyName
      { $res = DataResource.columnFamily($cf.name.getKeyspace(), $cf.name.getColumnFamily()); }
    ;

/**
 * CREATE USER <username> [WITH PASSWORD <password>] [SUPERUSER|NOSUPERUSER]
 */
createUserStatement returns [CreateUserStatement stmt]
    @init {
        UserOptions opts = new UserOptions();
        boolean superuser = false;
    }
    : K_CREATE K_USER username
      ( K_WITH userOptions[opts] )?
      ( K_SUPERUSER { superuser = true; } | K_NOSUPERUSER { superuser = false; } )?
      { $stmt = new CreateUserStatement($username.text, opts, superuser); }
    ;

/**
 * ALTER USER <username> [WITH PASSWORD <password>] [SUPERUSER|NOSUPERUSER]
 */
alterUserStatement returns [AlterUserStatement stmt]
    @init {
        UserOptions opts = new UserOptions();
        Boolean superuser = null;
    }
    : K_ALTER K_USER username
      ( K_WITH userOptions[opts] )?
      ( K_SUPERUSER { superuser = true; } | K_NOSUPERUSER { superuser = false; } )?
      { $stmt = new AlterUserStatement($username.text, opts, superuser); }
    ;

/**
 * DROP USER <username>
 */
dropUserStatement returns [DropUserStatement stmt]
    : K_DROP K_USER username { $stmt = new DropUserStatement($username.text); }
    ;

/**
 * LIST USERS
 */
listUsersStatement returns [ListUsersStatement stmt]
    : K_LIST K_USERS { $stmt = new ListUsersStatement(); }
    ;

userOptions[UserOptions opts]
    : userOption[opts]
    ;

userOption[UserOptions opts]
    : k=K_PASSWORD v=STRING_LITERAL { opts.put($k.text, $v.text); }
    ;

/** DEFINITIONS **/

// Column Identifiers
cident returns [ColumnIdentifier id]
    : t=IDENT              { $id = new ColumnIdentifier($t.text, false); }
    | t=QUOTED_NAME        { $id = new ColumnIdentifier($t.text, true); }
    | k=unreserved_keyword { $id = new ColumnIdentifier(k, false); }
    ;

// Keyspace & Column family names
keyspaceName returns [String id]
    @init { CFName name = new CFName(); }
    : cfOrKsName[name, true] { $id = name.getKeyspace(); }
    ;

columnFamilyName returns [CFName name]
    @init { $name = new CFName(); }
    : (cfOrKsName[name, true] '.')? cfOrKsName[name, false]
    ;

userTypeName returns [UTName name]
    : (ks=cident '.')? ut=non_type_ident { return new UTName(ks, ut); }
    ;

cfOrKsName[CFName name, boolean isKs]
    : t=IDENT              { if (isKs) $name.setKeyspace($t.text, false); else $name.setColumnFamily($t.text, false); }
    | t=QUOTED_NAME        { if (isKs) $name.setKeyspace($t.text, true); else $name.setColumnFamily($t.text, true); }
    | k=unreserved_keyword { if (isKs) $name.setKeyspace(k, false); else $name.setColumnFamily(k, false); }
    ;

constant returns [Constants.Literal constant]
    : t=STRING_LITERAL { $constant = Constants.Literal.string($t.text); }
    | t=INTEGER        { $constant = Constants.Literal.integer($t.text); }
    | t=FLOAT          { $constant = Constants.Literal.floatingPoint($t.text); }
    | t=BOOLEAN        { $constant = Constants.Literal.bool($t.text); }
    | t=UUID           { $constant = Constants.Literal.uuid($t.text); }
    | t=HEXNUMBER      { $constant = Constants.Literal.hex($t.text); }
    | { String sign=""; } ('-' {sign = "-"; } )? t=(K_NAN | K_INFINITY) { $constant = Constants.Literal.floatingPoint(sign + $t.text); }
    ;

map_literal returns [Maps.Literal map]
    : '{' { List<Pair<Term.Raw, Term.Raw>> m = new ArrayList<Pair<Term.Raw, Term.Raw>>(); }
          ( k1=term ':' v1=term { m.add(Pair.create(k1, v1)); } ( ',' kn=term ':' vn=term { m.add(Pair.create(kn, vn)); } )* )?
      '}' { $map = new Maps.Literal(m); }
    ;

set_or_map[Term.Raw t] returns [Term.Raw value]
    : ':' v=term { List<Pair<Term.Raw, Term.Raw>> m = new ArrayList<Pair<Term.Raw, Term.Raw>>(); m.add(Pair.create(t, v)); }
          ( ',' kn=term ':' vn=term { m.add(Pair.create(kn, vn)); } )*
      { $value = new Maps.Literal(m); }
    | { List<Term.Raw> s = new ArrayList<Term.Raw>(); s.add(t); }
          ( ',' tn=term { s.add(tn); } )*
      { $value = new Sets.Literal(s); }
    ;

collection_literal returns [Term.Raw value]
    : '[' { List<Term.Raw> l = new ArrayList<Term.Raw>(); }
          ( t1=term { l.add(t1); } ( ',' tn=term { l.add(tn); } )* )?
      ']' { $value = new Lists.Literal(l); }
    | '{' t=term v=set_or_map[t] { $value = v; } '}'
    // Note that we have an ambiguity between maps and set for "{}". So we force it to a set literal,
    // and deal with it later based on the type of the column (SetLiteral.java).
    | '{' '}' { $value = new Sets.Literal(Collections.<Term.Raw>emptyList()); }
    ;

usertype_literal returns [UserTypes.Literal ut]
    @init{ Map<ColumnIdentifier, Term.Raw> m = new HashMap<ColumnIdentifier, Term.Raw>(); }
    @after{ $ut = new UserTypes.Literal(m); }
    // We don't allow empty literals because that conflicts with sets/maps and is currently useless since we don't allow empty user types
    : '{' k1=cident ':' v1=term { m.put(k1, v1); } ( ',' kn=cident ':' vn=term { m.put(kn, vn); } )* '}'
    ;

value returns [Term.Raw value]
    : c=constant           { $value = c; }
    | l=collection_literal { $value = l; }
    | u=usertype_literal   { $value = u; }
    | K_NULL               { $value = Constants.NULL_LITERAL; }
    | ':' id=cident        { $value = newBindVariables(id); }
    | QMARK                { $value = newBindVariables(null); }
    ;

intValue returns [Term.Raw value]
    :
    | t=INTEGER     { $value = Constants.Literal.integer($t.text); }
    | ':' id=cident { $value = newBindVariables(id); }
    | QMARK         { $value = newBindVariables(null); }
    ;

functionName returns [String s]
    : f=IDENT                       { $s = $f.text; }
    | u=unreserved_function_keyword { $s = u; }
    | K_TOKEN                       { $s = "token"; }
    ;

functionArgs returns [List<Term.Raw> a]
    : '(' ')' { $a = Collections.emptyList(); }
    | '(' t1=term { List<Term.Raw> args = new ArrayList<Term.Raw>(); args.add(t1); }
          ( ',' tn=term { args.add(tn); } )*
       ')' { $a = args; }
    ;

term returns [Term.Raw term]
    : v=value                          { $term = v; }
    | f=functionName args=functionArgs { $term = new FunctionCall.Raw(f, args); }
    | '(' c=comparatorType ')' t=term  { $term = new TypeCast(c, t); }
    ;

columnOperation[List<Pair<ColumnIdentifier, Operation.RawUpdate>> operations]
    : key=cident '=' t=term ('+' c=cident )?
      {
          if (c == null)
          {
              addRawUpdate(operations, key, new Operation.SetValue(t));
          }
          else
          {
              if (!key.equals(c))
                  addRecognitionError("Only expressions of the form X = <value> + X are supported.");
              addRawUpdate(operations, key, new Operation.Prepend(t));
          }
      }
    | key=cident '=' c=cident sig=('+' | '-') t=term
      {
          if (!key.equals(c))
              addRecognitionError("Only expressions of the form X = X " + $sig.text + "<value> are supported.");
          addRawUpdate(operations, key, $sig.text.equals("+") ? new Operation.Addition(t) : new Operation.Substraction(t));
      }
    | key=cident '=' c=cident i=INTEGER
      {
          // Note that this production *is* necessary because X = X - 3 will in fact be lexed as [ X, '=', X, INTEGER].
          if (!key.equals(c))
              // We don't yet allow a '+' in front of an integer, but we could in the future really, so let's be future-proof in our error message
              addRecognitionError("Only expressions of the form X = X " + ($i.text.charAt(0) == '-' ? '-' : '+') + " <value> are supported.");
          addRawUpdate(operations, key, new Operation.Addition(Constants.Literal.integer($i.text)));
      }
    | key=cident '[' k=term ']' '=' t=term
      {
          addRawUpdate(operations, key, new Operation.SetElement(k, t));
      }
    ;

properties[PropertyDefinitions props]
    : property[props] (K_AND property[props])*
    ;

property[PropertyDefinitions props]
    : k=cident '=' (simple=propertyValue { try { $props.addProperty(k.toString(), simple); } catch (SyntaxException e) { addRecognitionError(e.getMessage()); } }
                   |   map=map_literal   { try { $props.addProperty(k.toString(), convertPropertyMap(map)); } catch (SyntaxException e) { addRecognitionError(e.getMessage()); } })
    ;

propertyValue returns [String str]
    : c=constant           { $str = c.getRawText(); }
    | u=unreserved_keyword { $str = u; }
    ;

relationType returns [Relation.Type op]
    : '='  { $op = Relation.Type.EQ; }
    | '<'  { $op = Relation.Type.LT; }
    | '<=' { $op = Relation.Type.LTE; }
    | '>'  { $op = Relation.Type.GT; }
    | '>=' { $op = Relation.Type.GTE; }
    ;

relation[List<Relation> clauses]
    : name=cident type=relationType t=term { $clauses.add(new Relation(name, type, t)); }
    | K_TOKEN 
        { List<ColumnIdentifier> l = new ArrayList<ColumnIdentifier>(); }
          '(' name1=cident { l.add(name1); } ( ',' namen=cident { l.add(namen); })* ')'
        type=relationType t=term
        {
            for (ColumnIdentifier id : l)
                $clauses.add(new Relation(id, type, t, true));
        }
    | name=cident K_IN { Term.Raw marker = null; } (QMARK { marker = newINBindVariables(null); } | ':' mid=cident { marker = newINBindVariables(mid); })
        { $clauses.add(new Relation(name, Relation.Type.IN, marker)); }
    | name=cident K_IN { Relation rel = Relation.createInRelation($name.id); }
       '(' ( f1=term { rel.addInValue(f1); } (',' fN=term { rel.addInValue(fN); } )* )? ')' { $clauses.add(rel); }
<<<<<<< HEAD
    | name=cident K_CONTAINS { Relation.Type rt = Relation.Type.CONTAINS; } (K_KEY { rt = Relation.Type.CONTAINS_KEY; })?
        t=term { $clauses.add(new Relation(name, rt, t)); }
=======
    | {
         List<ColumnIdentifier> ids = new ArrayList<ColumnIdentifier>();
         List<Term.Raw> terms = new ArrayList<Term.Raw>();
      }
        '(' n1=cident { ids.add(n1); } (',' ni=cident { ids.add(ni); })* ')'
        type=relationType
        '(' t1=term { terms.add(t1); } (',' ti=term { terms.add(ti); })* ')'
      {
          if (type == Relation.Type.IN)
              addRecognitionError("Cannot use IN relation with tuple notation");
          if (ids.size() != terms.size())
              addRecognitionError(String.format("Number of values (" + terms.size() + ") in tuple notation doesn't match the number of column names (" + ids.size() + ")"));
          else
              for (int i = 0; i < ids.size(); i++)
                  $clauses.add(new Relation(ids.get(i), type, terms.get(i), i == 0 ? null : ids.get(i-1)));
      }
>>>>>>> 44cf4a66
    | '(' relation[$clauses] ')'
    ;

comparatorType returns [CQL3Type.Raw t]
    : n=native_type     { $t = CQL3Type.Raw.from(n); }
    | c=collection_type { $t = c; }
    | id=userTypeName  { $t = CQL3Type.Raw.userType(id); }
    | s=STRING_LITERAL
      {
        try {
            $t = CQL3Type.Raw.from(new CQL3Type.Custom($s.text));
        } catch (SyntaxException e) {
            addRecognitionError("Cannot parse type " + $s.text + ": " + e.getMessage());
        } catch (ConfigurationException e) {
            addRecognitionError("Error setting type " + $s.text + ": " + e.getMessage());
        }
      }
    ;

native_type returns [CQL3Type t]
    : K_ASCII     { $t = CQL3Type.Native.ASCII; }
    | K_BIGINT    { $t = CQL3Type.Native.BIGINT; }
    | K_BLOB      { $t = CQL3Type.Native.BLOB; }
    | K_BOOLEAN   { $t = CQL3Type.Native.BOOLEAN; }
    | K_COUNTER   { $t = CQL3Type.Native.COUNTER; }
    | K_DECIMAL   { $t = CQL3Type.Native.DECIMAL; }
    | K_DOUBLE    { $t = CQL3Type.Native.DOUBLE; }
    | K_FLOAT     { $t = CQL3Type.Native.FLOAT; }
    | K_INET      { $t = CQL3Type.Native.INET;}
    | K_INT       { $t = CQL3Type.Native.INT; }
    | K_TEXT      { $t = CQL3Type.Native.TEXT; }
    | K_TIMESTAMP { $t = CQL3Type.Native.TIMESTAMP; }
    | K_UUID      { $t = CQL3Type.Native.UUID; }
    | K_VARCHAR   { $t = CQL3Type.Native.VARCHAR; }
    | K_VARINT    { $t = CQL3Type.Native.VARINT; }
    | K_TIMEUUID  { $t = CQL3Type.Native.TIMEUUID; }
    ;

collection_type returns [CQL3Type.Raw pt]
    : K_MAP  '<' t1=comparatorType ',' t2=comparatorType '>'
        { try {
            // if we can't parse either t1 or t2, antlr will "recover" and we may have t1 or t2 null.
            if (t1 != null && t2 != null)
                $pt = CQL3Type.Raw.map(t1, t2);
          } catch (InvalidRequestException e) { addRecognitionError(e.getMessage()); } }
    | K_LIST '<' t=comparatorType '>'
        { try { if (t != null) $pt = CQL3Type.Raw.list(t); } catch (InvalidRequestException e) { addRecognitionError(e.getMessage()); } }
    | K_SET  '<' t=comparatorType '>'
        { try { if (t != null) $pt = CQL3Type.Raw.set(t); } catch (InvalidRequestException e) { addRecognitionError(e.getMessage()); } }
    ;

username
    : IDENT
    | STRING_LITERAL
    ;

// Basically the same than cident, but we need to exlude existing CQL3 types
// (which for some reason are not reserved otherwise)
non_type_ident returns [ColumnIdentifier id]
    : t=IDENT                    { if (reservedTypeNames.contains($t.text)) addRecognitionError("Invalid (reserved) user type name " + $t.text); $id = new ColumnIdentifier($t.text, false); }
    | t=QUOTED_NAME              { $id = new ColumnIdentifier($t.text, true); }
    | k=basic_unreserved_keyword { $id = new ColumnIdentifier(k, false); }
    ;

unreserved_keyword returns [String str]
    : u=unreserved_function_keyword     { $str = u; }
    | k=(K_TTL | K_COUNT | K_WRITETIME) { $str = $k.text; }
    ;

unreserved_function_keyword returns [String str]
    : u=basic_unreserved_keyword { $str = u; }
    | t=native_type              { $str = t.toString(); }
    ;

basic_unreserved_keyword returns [String str]
    : k=( K_KEY
        | K_KEYS
        | K_AS
        | K_CLUSTERING
        | K_COMPACT
        | K_STORAGE
        | K_TYPE
        | K_VALUES
        | K_MAP
        | K_LIST
        | K_FILTERING
        | K_PERMISSION
        | K_PERMISSIONS
        | K_KEYSPACES
        | K_ALL
        | K_USER
        | K_USERS
        | K_SUPERUSER
        | K_NOSUPERUSER
        | K_PASSWORD
        | K_EXISTS
        | K_CUSTOM
        | K_TRIGGER
        | K_DISTINCT
        | K_CONTAINS
        ) { $str = $k.text; }
    ;


// Case-insensitive keywords
K_SELECT:      S E L E C T;
K_FROM:        F R O M;
K_AS:          A S;
K_WHERE:       W H E R E;
K_AND:         A N D;
K_KEY:         K E Y;
K_KEYS:        K E Y S;
K_INSERT:      I N S E R T;
K_UPDATE:      U P D A T E;
K_WITH:        W I T H;
K_LIMIT:       L I M I T;
K_USING:       U S I N G;
K_USE:         U S E;
K_DISTINCT:    D I S T I N C T;
K_COUNT:       C O U N T;
K_SET:         S E T;
K_BEGIN:       B E G I N;
K_UNLOGGED:    U N L O G G E D;
K_BATCH:       B A T C H;
K_APPLY:       A P P L Y;
K_TRUNCATE:    T R U N C A T E;
K_DELETE:      D E L E T E;
K_IN:          I N;
K_CREATE:      C R E A T E;
K_KEYSPACE:    ( K E Y S P A C E
                 | S C H E M A );
K_KEYSPACES:   K E Y S P A C E S;
K_COLUMNFAMILY:( C O L U M N F A M I L Y
                 | T A B L E );
K_INDEX:       I N D E X;
K_CUSTOM:      C U S T O M;
K_ON:          O N;
K_TO:          T O;
K_DROP:        D R O P;
K_PRIMARY:     P R I M A R Y;
K_INTO:        I N T O;
K_VALUES:      V A L U E S;
K_TIMESTAMP:   T I M E S T A M P;
K_TTL:         T T L;
K_ALTER:       A L T E R;
K_RENAME:      R E N A M E;
K_ADD:         A D D;
K_TYPE:        T Y P E;
K_COMPACT:     C O M P A C T;
K_STORAGE:     S T O R A G E;
K_ORDER:       O R D E R;
K_BY:          B Y;
K_ASC:         A S C;
K_DESC:        D E S C;
K_ALLOW:       A L L O W;
K_FILTERING:   F I L T E R I N G;
K_IF:          I F;
K_CONTAINS:    C O N T A I N S;

K_GRANT:       G R A N T;
K_ALL:         A L L;
K_PERMISSION:  P E R M I S S I O N;
K_PERMISSIONS: P E R M I S S I O N S;
K_OF:          O F;
K_REVOKE:      R E V O K E;
K_MODIFY:      M O D I F Y;
K_AUTHORIZE:   A U T H O R I Z E;
K_NORECURSIVE: N O R E C U R S I V E;

K_USER:        U S E R;
K_USERS:       U S E R S;
K_SUPERUSER:   S U P E R U S E R;
K_NOSUPERUSER: N O S U P E R U S E R;
K_PASSWORD:    P A S S W O R D;

K_CLUSTERING:  C L U S T E R I N G;
K_ASCII:       A S C I I;
K_BIGINT:      B I G I N T;
K_BLOB:        B L O B;
K_BOOLEAN:     B O O L E A N;
K_COUNTER:     C O U N T E R;
K_DECIMAL:     D E C I M A L;
K_DOUBLE:      D O U B L E;
K_FLOAT:       F L O A T;
K_INET:        I N E T;
K_INT:         I N T;
K_TEXT:        T E X T;
K_UUID:        U U I D;
K_VARCHAR:     V A R C H A R;
K_VARINT:      V A R I N T;
K_TIMEUUID:    T I M E U U I D;
K_TOKEN:       T O K E N;
K_WRITETIME:   W R I T E T I M E;

K_NULL:        N U L L;
K_NOT:         N O T;
K_EXISTS:      E X I S T S;

K_MAP:         M A P;
K_LIST:        L I S T;
K_NAN:         N A N;
K_INFINITY:    I N F I N I T Y;

K_TRIGGER:     T R I G G E R;

// Case-insensitive alpha characters
fragment A: ('a'|'A');
fragment B: ('b'|'B');
fragment C: ('c'|'C');
fragment D: ('d'|'D');
fragment E: ('e'|'E');
fragment F: ('f'|'F');
fragment G: ('g'|'G');
fragment H: ('h'|'H');
fragment I: ('i'|'I');
fragment J: ('j'|'J');
fragment K: ('k'|'K');
fragment L: ('l'|'L');
fragment M: ('m'|'M');
fragment N: ('n'|'N');
fragment O: ('o'|'O');
fragment P: ('p'|'P');
fragment Q: ('q'|'Q');
fragment R: ('r'|'R');
fragment S: ('s'|'S');
fragment T: ('t'|'T');
fragment U: ('u'|'U');
fragment V: ('v'|'V');
fragment W: ('w'|'W');
fragment X: ('x'|'X');
fragment Y: ('y'|'Y');
fragment Z: ('z'|'Z');

STRING_LITERAL
    @init{ StringBuilder b = new StringBuilder(); }
    @after{ setText(b.toString()); }
    : '\'' (c=~('\'') { b.appendCodePoint(c);} | '\'' '\'' { b.appendCodePoint('\''); })* '\''
    ;

QUOTED_NAME
    @init{ StringBuilder b = new StringBuilder(); }
    @after{ setText(b.toString()); }
    : '\"' (c=~('\"') { b.appendCodePoint(c); } | '\"' '\"' { b.appendCodePoint('\"'); })+ '\"'
    ;

fragment DIGIT
    : '0'..'9'
    ;

fragment LETTER
    : ('A'..'Z' | 'a'..'z')
    ;

fragment HEX
    : ('A'..'F' | 'a'..'f' | '0'..'9')
    ;

fragment EXPONENT
    : E ('+' | '-')? DIGIT+
    ;

INTEGER
    : '-'? DIGIT+
    ;

QMARK
    : '?'
    ;

/*
 * Normally a lexer only emits one token at a time, but ours is tricked out
 * to support multiple (see @lexer::members near the top of the grammar).
 */
FLOAT
    : INTEGER EXPONENT
    | INTEGER '.' DIGIT* EXPONENT?
    ;

/*
 * This has to be before IDENT so it takes precendence over it.
 */
BOOLEAN
    : T R U E | F A L S E
    ;

IDENT
    : LETTER (LETTER | DIGIT | '_')*
    ;

HEXNUMBER
    : '0' X HEX*
    ;

UUID
    : HEX HEX HEX HEX HEX HEX HEX HEX '-'
      HEX HEX HEX HEX '-'
      HEX HEX HEX HEX '-'
      HEX HEX HEX HEX '-'
      HEX HEX HEX HEX HEX HEX HEX HEX HEX HEX HEX HEX
    ;

WS
    : (' ' | '\t' | '\n' | '\r')+ { $channel = HIDDEN; }
    ;

COMMENT
    : ('--' | '//') .* ('\n'|'\r') { $channel = HIDDEN; }
    ;

MULTILINE_COMMENT
    : '/*' .* '*/' { $channel = HIDDEN; }
    ;<|MERGE_RESOLUTION|>--- conflicted
+++ resolved
@@ -964,10 +964,8 @@
         { $clauses.add(new Relation(name, Relation.Type.IN, marker)); }
     | name=cident K_IN { Relation rel = Relation.createInRelation($name.id); }
        '(' ( f1=term { rel.addInValue(f1); } (',' fN=term { rel.addInValue(fN); } )* )? ')' { $clauses.add(rel); }
-<<<<<<< HEAD
     | name=cident K_CONTAINS { Relation.Type rt = Relation.Type.CONTAINS; } (K_KEY { rt = Relation.Type.CONTAINS_KEY; })?
         t=term { $clauses.add(new Relation(name, rt, t)); }
-=======
     | {
          List<ColumnIdentifier> ids = new ArrayList<ColumnIdentifier>();
          List<Term.Raw> terms = new ArrayList<Term.Raw>();
@@ -984,7 +982,6 @@
               for (int i = 0; i < ids.size(); i++)
                   $clauses.add(new Relation(ids.get(i), type, terms.get(i), i == 0 ? null : ids.get(i-1)));
       }
->>>>>>> 44cf4a66
     | '(' relation[$clauses] ')'
     ;
 
