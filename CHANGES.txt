--- conflicted
+++ resolved
@@ -1,4 +1,3 @@
-<<<<<<< HEAD
 3.0.0-beta2
  * Fix Materialized View builder when adding multiple MVs (CASSANDRA-10156)
  * Choose better poolingOptions for protocol v4 in cassandra-stress (CASSANDRA-10182)
@@ -12,12 +11,9 @@
  * Validate gc_grace_seconds for batchlog writes and MVs (CASSANDRA-9917)
  * Fix sstablerepairedset (CASSANDRA-10132)
 Merged from 2.2:
-=======
-2.2.1
  * Fall back to 1/4 commitlog volume for commitlog_total_space on small disks
    (CASSANDRA-10199)
  * Fix race during construction of commit log (CASSANDRA-10049)
->>>>>>> 8bc32ba0
  * Fix LeveledCompactionStrategyTest (CASSANDRA-9757)
  * Fix broken UnbufferedDataOutputStreamPlus.writeUTF (CASSANDRA-10203)
  * (cqlsh) default load-from-file encoding to utf-8 (CASSANDRA-9898)
