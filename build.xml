<?xml version="1.0" encoding="UTF-8" standalone="no"?>
<!--
 ~ Licensed to the Apache Software Foundation (ASF) under one
 ~ or more contributor license agreements.  See the NOTICE file
 ~ distributed with this work for additional information
 ~ regarding copyright ownership.  The ASF licenses this file
 ~ to you under the Apache License, Version 2.0 (the
 ~ "License"); you may not use this file except in compliance
 ~ with the License.  You may obtain a copy of the License at
 ~
 ~    http://www.apache.org/licenses/LICENSE-2.0
 ~
 ~ Unless required by applicable law or agreed to in writing,
 ~ software distributed under the License is distributed on an
 ~ "AS IS" BASIS, WITHOUT WARRANTIES OR CONDITIONS OF ANY
 ~ KIND, either express or implied.  See the License for the
 ~ specific language governing permissions and limitations
 ~ under the License.
 -->
<project basedir="." default="jar" name="apache-cassandra"
         xmlns:artifact="antlib:org.apache.maven.artifact.ant">
    <property environment="env"/>
    <property file="build.properties" />
    <property file="build.properties.default" />
    <property name="debuglevel" value="source,lines,vars"/>

    <!-- default version and SCM information -->
    <property name="base.version" value="3.0.0"/>
    <property name="scm.connection" value="scm:git://git.apache.org/cassandra.git"/>
    <property name="scm.developerConnection" value="scm:git://git.apache.org/cassandra.git"/>
    <property name="scm.url" value="http://git-wip-us.apache.org/repos/asf?p=cassandra.git;a=tree"/>

    <!-- directory details -->
    <property name="basedir" value="."/>
    <property name="build.src" value="${basedir}/src"/>
    <property name="build.src.java" value="${basedir}/src/java"/>
    <property name="build.src.resources" value="${basedir}/src/resources"/>
    <property name="build.src.gen-java" value="${basedir}/src/gen-java"/>
    <property name="build.lib" value="${basedir}/lib"/>
    <property name="build.tools.lib" value="${basedir}/tools/lib"/>
    <property name="build.dir" value="${basedir}/build"/>
    <property name="build.dir.lib" value="${basedir}/build/lib"/>
    <property name="build.test.dir" value="${build.dir}/test"/>
    <property name="build.classes" value="${build.dir}/classes"/>
    <property name="build.classes.main" value="${build.classes}/main" />
    <property name="build.classes.thrift" value="${build.classes}/thrift" />
    <property name="javadoc.dir" value="${build.dir}/javadoc"/>
    <property name="javadoc.jars.dir" value="${build.dir}/javadocs"/>
    <property name="interface.dir" value="${basedir}/interface"/>
    <property name="interface.thrift.dir" value="${interface.dir}/thrift"/>
    <property name="interface.thrift.gen-java" value="${interface.thrift.dir}/gen-java"/>
    <property name="test.dir" value="${basedir}/test"/>
    <property name="test.resources" value="${test.dir}/resources"/>
    <property name="test.lib" value="${build.dir}/test/lib"/>
    <property name="test.classes" value="${build.dir}/test/classes"/>
    <property name="test.conf" value="${test.dir}/conf"/>
    <property name="test.data" value="${test.dir}/data"/>
    <property name="test.name" value="*Test"/>
    <property name="benchmark.name" value=""/>
    <property name="test.methods" value=""/>
    <property name="test.runners" value="1"/>
    <property name="test.unit.src" value="${test.dir}/unit"/>
    <property name="test.long.src" value="${test.dir}/long"/>
    <property name="test.microbench.src" value="${test.dir}/microbench"/>
    <property name="test.pig.src" value="${test.dir}/pig"/>
    <property name="dist.dir" value="${build.dir}/dist"/>
	
	<property name="source.version" value="1.7"/>
	<property name="target.version" value="1.7"/>
	
    <condition property="version" value="${base.version}">
      <isset property="release"/>
    </condition>
    <property name="version" value="${base.version}-SNAPSHOT"/>
    <property name="version.properties.dir"
              value="${build.src.resources}/org/apache/cassandra/config/" />
    <property name="final.name" value="${ant.project.name}-${version}"/>
 
    <!-- details of what version of Maven ANT Tasks to fetch -->
    <property name="maven-ant-tasks.version" value="2.1.3" />
    <property name="maven-ant-tasks.local" value="${user.home}/.m2/repository/org/apache/maven/maven-ant-tasks"/>
    <property name="maven-ant-tasks.url"
              value="http://repo2.maven.org/maven2/org/apache/maven/maven-ant-tasks" />
    <!-- details of how and which Maven repository we publish to -->
    <property name="maven.version" value="3.0.3" />
    <condition property="maven-repository-url" value="https://repository.apache.org/service/local/staging/deploy/maven2">
      <isset property="release"/>
    </condition>
    <condition property="maven-repository-id" value="apache.releases.https">
      <isset property="release"/>
    </condition>
    <property name="maven-repository-url" value="https://repository.apache.org/content/repositories/snapshots"/>
    <property name="maven-repository-id" value="apache.snapshots.https"/>

    <property name="test.timeout" value="60000" />
    <property name="test.long.timeout" value="600000" />

    <!-- default for cql tests. Can be override by -Dcassandra.test.use_prepared=false -->
    <property name="cassandra.test.use_prepared" value="true" />

    <!-- http://cobertura.sourceforge.net/ -->
    <property name="cobertura.version" value="2.0.3"/>
    <property name="cobertura.build.dir" value="${build.dir}/cobertura"/>
    <property name="cobertura.report.dir" value="${cobertura.build.dir}/report"/>
    <property name="cobertura.classes.dir" value="${cobertura.build.dir}/classes"/>
    <property name="cobertura.datafile" value="${cobertura.build.dir}/cobertura.ser"/>
    
    <!-- http://www.eclemma.org/jacoco/ -->
    <property name="jacoco.export.dir" value="${build.dir}/jacoco/" />
    <property name="jacoco.execfile" value="${jacoco.export.dir}/jacoco.exec" />
    <property name="jacoco.version" value="0.7.1.201405082137"/>

    <condition property="maven-ant-tasks.jar.exists">
      <available file="${build.dir}/maven-ant-tasks-${maven-ant-tasks.version}.jar" />
    </condition>

    <condition property="maven-ant-tasks.jar.local">
      <available file="${maven-ant-tasks.local}/${maven-ant-tasks.version}/maven-ant-tasks-${maven-ant-tasks.version}.jar" />
    </condition>

    <condition property="is.source.artifact">
      <available file="${build.src.java}" type="dir" />
    </condition>

    <tstamp>
      <format property="YEAR" pattern="yyyy"/>
    </tstamp>

    <!--
         Add all the dependencies.
    -->
    <path id="maven-ant-tasks.classpath" path="${build.dir}/maven-ant-tasks-${maven-ant-tasks.version}.jar" />
    <path id="cassandra.classpath">
        <pathelement location="${cobertura.classes.dir}"/>
        <pathelement location="${build.classes.main}" />
        <pathelement location="${build.classes.thrift}" />
        <fileset dir="${build.lib}">
          <include name="**/*.jar" />
          <exclude name="**/*-sources.jar"/>
        </fileset>
        <fileset dir="${build.dir.lib}">
          <include name="**/*.jar" />
          <exclude name="**/*-sources.jar"/>
        </fileset>
    </path>
	
	<path id="cobertura.classpath">
		<pathelement location="${cobertura.classes.dir}"/>
	</path>

  <macrodef name="create-javadoc">
    <attribute name="destdir"/>
    <element name="filesets"/>
    <sequential>
      <javadoc destdir="@{destdir}" author="true" version="true" use="true"
        windowtitle="${ant.project.name} API" classpathref="cassandra.classpath"
        bottom="Copyright &amp;copy; ${YEAR} The Apache Software Foundation"
        useexternalfile="yes"
        maxmemory="256m">
        <filesets/>
      </javadoc>
    </sequential>
  </macrodef>

    <!--
        Setup the output directories.
    -->
    <target name="init">
        <fail unless="is.source.artifact"
            message="Not a source artifact, stopping here." />
        <mkdir dir="${build.classes.main}"/>
        <mkdir dir="${build.classes.thrift}"/>
        <mkdir dir="${test.lib}"/>
        <mkdir dir="${test.classes}"/>
        <mkdir dir="${build.src.gen-java}"/>
        <mkdir dir="${build.dir.lib}"/>
        <mkdir dir="${jacoco.export.dir}"/>
    </target>

    <target name="clean" description="Remove all locally created artifacts">
        <delete dir="${build.test.dir}" />
        <delete dir="${build.classes}" />
        <delete dir="${cobertura.classes.dir}" />
        <delete dir="${build.src.gen-java}" />
        <delete dir="${version.properties.dir}" />
        <delete dir="${jacoco.export.dir}" />
    </target>
    <target depends="clean" name="cleanall"/>

    <target name="realclean" depends="clean" description="Remove the entire build directory and all downloaded artifacts">
        <delete dir="${build.dir}" />
    </target>

    <!--
       This generates the CQL grammar files from Cql.g
    -->
    <target name="check-gen-cql3-grammar">
        <uptodate property="cql3current"
                srcfile="${build.src.java}/org/apache/cassandra/cql3/Cql.g"
                targetfile="${build.src.gen-java}/org/apache/cassandra/cql3/Cql.tokens"/>
    </target>
 
    <target name="gen-cql3-grammar" depends="check-gen-cql3-grammar" unless="cql3current">
      <echo>Building Grammar ${build.src.java}/org/apache/cassandra/cql3/Cql.g  ...</echo>
      <java classname="org.antlr.Tool"
            classpath="${build.dir.lib}/jars/antlr-3.5.2.jar;${build.lib}/antlr-runtime-3.5.2.jar;${build.lib}/stringtemplate-4.0.2.jar"
            fork="true"
            failonerror="true">
         <jvmarg value="-Xmx512M" />
         <arg value="-Xconversiontimeout" />
         <arg value="10000" />
         <arg value="${build.src.java}/org/apache/cassandra/cql3/Cql.g" />
         <arg value="-fo" />
         <arg value="${build.src.gen-java}/org/apache/cassandra/cql3/" />
         <arg value="-Xmaxinlinedfastates"/>
         <arg value="10"/> <!-- default is 60 -->
      </java>
    </target>

    <target name="generate-cql-html" depends="maven-ant-tasks-init" description="Generate HTML from textile source">
        <artifact:dependencies pathId="wikitext.classpath">
            <dependency groupId="com.datastax.wikitext" artifactId="wikitext-core-ant" version="1.3"/>
            <dependency groupId="org.fusesource.wikitext" artifactId="textile-core" version="1.3"/>
        </artifact:dependencies>
        <taskdef classpathref="wikitext.classpath" resource="wikitexttasks.properties" />
        <wikitext-to-html markupLanguage="Textile">
            <fileset dir="${basedir}">
                <include name="doc/cql3/*.textile"/>
            </fileset>
        </wikitext-to-html>
    </target>

    <!--
       Fetch Maven Ant Tasks and Cassandra's dependencies
       These targets are intentionally free of dependencies so that they
       can be run stand-alone from a binary release artifact.
    -->
    <target name="maven-ant-tasks-localrepo" unless="maven-ant-tasks.jar.exists" if="maven-ant-tasks.jar.local"
            depends="init" description="Fetch Maven ANT Tasks from Maven Local Repository">
      <copy file="${maven-ant-tasks.local}/${maven-ant-tasks.version}/maven-ant-tasks-${maven-ant-tasks.version}.jar"
           tofile="${build.dir}/maven-ant-tasks-${maven-ant-tasks.version}.jar"/>
      <property name="maven-ant-tasks.jar.exists" value="true"/>
    </target>

    <target name="maven-ant-tasks-download" depends="init,maven-ant-tasks-localrepo" unless="maven-ant-tasks.jar.exists"
            description="Fetch Maven ANT Tasks from Maven Central Repositroy">
      <echo>Downloading Maven ANT Tasks...</echo>
      <get src="${maven-ant-tasks.url}/${maven-ant-tasks.version}/maven-ant-tasks-${maven-ant-tasks.version}.jar"
           dest="${build.dir}/maven-ant-tasks-${maven-ant-tasks.version}.jar" usetimestamp="true" />
    </target>

    <target name="maven-ant-tasks-init" depends="init,maven-ant-tasks-download" unless="maven-ant-tasks.initialized"
            description="Initialize Maven ANT Tasks">
      <typedef uri="antlib:org.apache.maven.artifact.ant" classpathref="maven-ant-tasks.classpath" />

      <!-- define the remote repositories we use -->
      <artifact:remoteRepository id="central"   url="${artifact.remoteRepository.central}"/>
      <artifact:remoteRepository id="java.net2" url="${artifact.remoteRepository.java.net2}"/>
      <artifact:remoteRepository id="apache"    url="${artifact.remoteRepository.apache}"/>

      <macrodef name="install">
        <attribute name="pomFile"/>
        <attribute name="file"/>
        <attribute name="classifier" default=""/>
        <attribute name="packaging" default="jar"/>
        <sequential>
          <artifact:mvn mavenVersion="${maven.version}" fork="true" failonerror="true">
            <arg value="org.apache.maven.plugins:maven-install-plugin:2.3.1:install-file" />
            <arg value="-DpomFile=@{pomFile}" />
            <arg value="-Dfile=@{file}" />
            <arg value="-Dclassifier=@{classifier}" />
            <arg value="-Dpackaging=@{packaging}" />
          </artifact:mvn>
        </sequential>
      </macrodef>

      <macrodef name="deploy">
        <attribute name="pomFile"/>
        <attribute name="file"/>
        <attribute name="classifier" default=""/>
        <attribute name="packaging" default="jar"/>
        <sequential>
          <artifact:mvn mavenVersion="${maven.version}" fork="true" failonerror="true">
            <jvmarg value="-Xmx512m"/>
            <arg value="org.apache.maven.plugins:maven-gpg-plugin:1.4:sign-and-deploy-file" />
            <arg value="-DretryFailedDeploymentCount=5" />
            <arg value="-Durl=${maven-repository-url}" />
            <arg value="-DrepositoryId=${maven-repository-id}" />
            <arg value="-DpomFile=@{pomFile}" />
            <arg value="-Dfile=@{file}" />
            <arg value="-Dclassifier=@{classifier}" />
            <arg value="-Dpackaging=@{packaging}" />
            <arg value="-Papache-release" />
          </artifact:mvn>
        </sequential>
      </macrodef>

      <property name="maven-ant-tasks.initialized" value="true"/>
    </target>

    <!-- this task defines the dependencies that will be fetched by Maven ANT Tasks
         the dependencies are re-used for publishing artifacts to Maven Central
         in order to keep everything consistent -->
    <target name="maven-declare-dependencies" depends="maven-ant-tasks-init"
            description="Define dependencies and dependency versions">
      <!-- The parent pom defines the versions of all dependencies -->
      <artifact:pom id="parent-pom"
                    groupId="org.apache.cassandra"
                    artifactId="cassandra-parent"
                    packaging="pom"
                    version="${version}"
                    url="http://cassandra.apache.org"
                    name="Apache Cassandra"
                    inceptionYear="2009"
                    description="The Apache Cassandra Project develops a highly scalable second-generation distributed database, bringing together Dynamo's fully distributed design and Bigtable's ColumnFamily-based data model.">
        <license name="The Apache Software License, Version 2.0" url="http://www.apache.org/licenses/LICENSE-2.0.txt"/>
        <scm connection="${scm.connection}" developerConnection="${scm.developerConnection}" url="${scm.url}"/>
        <dependencyManagement>
          <dependency groupId="org.xerial.snappy" artifactId="snappy-java" version="1.0.5"/>
          <dependency groupId="net.jpountz.lz4" artifactId="lz4" version="1.2.0"/>
          <dependency groupId="com.ning" artifactId="compress-lzf" version="0.8.4"/>
          <dependency groupId="com.google.guava" artifactId="guava" version="16.0"/>
          <dependency groupId="commons-cli" artifactId="commons-cli" version="1.1"/>
          <dependency groupId="commons-codec" artifactId="commons-codec" version="1.2"/>
          <dependency groupId="org.apache.commons" artifactId="commons-lang3" version="3.1"/>
          <dependency groupId="org.apache.commons" artifactId="commons-math3" version="3.2"/>
          <dependency groupId="com.googlecode.concurrentlinkedhashmap" artifactId="concurrentlinkedhashmap-lru" version="1.3"/>
          <dependency groupId="org.antlr" artifactId="antlr" version="3.5.2"/>
          <dependency groupId="org.antlr" artifactId="antlr-runtime" version="3.5.2"/>
          <dependency groupId="org.antlr" artifactId="stringtemplate" version="4.0.2"/>
          <dependency groupId="org.slf4j" artifactId="slf4j-api" version="1.7.2"/>
          <dependency groupId="org.slf4j" artifactId="log4j-over-slf4j" version="1.7.2"/>
          <dependency groupId="ch.qos.logback" artifactId="logback-core" version="1.1.2"/>
          <dependency groupId="ch.qos.logback" artifactId="logback-classic" version="1.1.2"/>
          <dependency groupId="org.codehaus.jackson" artifactId="jackson-core-asl" version="1.9.2"/>
          <dependency groupId="org.codehaus.jackson" artifactId="jackson-mapper-asl" version="1.9.2"/>
          <dependency groupId="com.googlecode.json-simple" artifactId="json-simple" version="1.1"/>
          <dependency groupId="com.boundary" artifactId="high-scale-lib" version="1.0.6"/>
          <dependency groupId="com.github.jbellis" artifactId="jamm" version="0.3.0"/>
          <dependency groupId="com.thinkaurelius.thrift" artifactId="thrift-server" version="0.3.7">
            <exclusion groupId="org.slf4j" artifactId="slf4j-log4j12"/>
          </dependency>
          <dependency groupId="org.yaml" artifactId="snakeyaml" version="1.11"/>
          <dependency groupId="org.apache.thrift" artifactId="libthrift" version="0.9.1"/>

          <dependency groupId="junit" artifactId="junit" version="4.6" />
          <dependency groupId="commons-logging" artifactId="commons-logging" version="1.1.1"/>
          <dependency groupId="org.apache.rat" artifactId="apache-rat" version="0.10">
             <exclusion groupId="commons-lang" artifactId="commons-lang"/>
          </dependency>
          <dependency groupId="org.apache.hadoop" artifactId="hadoop-core" version="1.0.3">
          	<exclusion groupId="org.mortbay.jetty" artifactId="servlet-api"/>
          </dependency>
          <dependency groupId="org.apache.hadoop" artifactId="hadoop-minicluster" version="1.0.3"/>
          <dependency groupId="org.apache.pig" artifactId="pig" version="0.12.1"/>
          <dependency groupId="net.java.dev.jna" artifactId="jna" version="4.0.0"/>

          <dependency groupId="net.sourceforge.cobertura" artifactId="cobertura" version="${cobertura.version}">
            <exclusion groupId="xerces" artifactId="xercesImpl"/>
          </dependency>
          <dependency groupId="org.jacoco" artifactId="org.jacoco.agent" version="${jacoco.version}"/>
          <dependency groupId="org.jacoco" artifactId="org.jacoco.ant" version="${jacoco.version}"/>

          <dependency groupId="org.openjdk.jmh" artifactId="jmh-core" version="1.1.1"/>
          <dependency groupId="org.openjdk.jmh" artifactId="jmh-generator-annprocess" version="1.1.1"/>

          <dependency groupId="org.apache.cassandra" artifactId="cassandra-all" version="${version}" />
          <dependency groupId="org.apache.cassandra" artifactId="cassandra-thrift" version="${version}" />
          <dependency groupId="com.yammer.metrics" artifactId="metrics-core" version="2.2.0" />
          <dependency groupId="com.addthis.metrics" artifactId="reporter-config" version="2.1.0" />
          <dependency groupId="org.mindrot" artifactId="jbcrypt" version="0.3m" />
          <dependency groupId="io.airlift" artifactId="airline" version="0.6" />
          <dependency groupId="io.netty" artifactId="netty-all" version="4.0.23.Final" />
          <dependency groupId="com.google.code.findbugs" artifactId="jsr305" version="2.0.2" />
          <dependency groupId="com.clearspring.analytics" artifactId="stream" version="2.5.2" />
          <dependency groupId="com.datastax.cassandra" artifactId="cassandra-driver-core" version="2.1.2" />
          <dependency groupId="org.javassist" artifactId="javassist" version="3.18.2-GA" />
          <dependency groupId="net.sf.supercsv" artifactId="super-csv" version="2.1.0" />
	      <dependency groupId="net.ju-n.compile-command-annotations" artifactId="compile-command-annotations" version="1.2.0" />
          <dependency groupId="org.fusesource" artifactId="sigar" version="1.6.4">
          	<exclusion groupId="log4j" artifactId="log4j"/>
          </dependency>
        </dependencyManagement>
        <developer id="alakshman" name="Avinash Lakshman"/>
        <developer id="aleksey" name="Aleksey Yeschenko"/>
        <developer id="amorton" name="Aaron Morton"/>
        <developer id="benedict" name="Benedict Elliott Smith"/>
        <developer id="brandonwilliams" name="Brandon Williams"/>
        <developer id="dbrosius" name="David Brosius"/>
        <developer id="eevans" name="Eric Evans"/>
        <developer id="gdusbabek" name="Gary Dusbabek"/>
        <developer id="goffinet" name="Chris Goffinet"/>
        <developer id="jaakko" name="Laine Jaakko Olavi"/>
        <developer id="jake" name="T Jake Luciani"/>
        <developer id="jasonbrown" name="Jason Brown"/>
        <developer id="jbellis" name="Jonathan Ellis"/>
        <developer id="jmckenzie" name="Josh McKenzie"/>
        <developer id="johan" name="Johan Oskarsson"/>
        <developer id="junrao" name="Jun Rao"/>
        <developer id="marcuse" name="Marcus Eriksson"/>
        <developer id="mishail" name="Mikhail Stepura"/>
        <developer id="pmalik" name="Prashant Malik"/>
        <developer id="scode" name="Peter Schuller"/>
        <developer id="slebresne" name="Sylvain Lebresne"/>
        <developer id="tylerhobbs" name="Tyler Hobbs"/>
        <developer id="vijay" name="Vijay Parthasarathy"/>
        <developer id="xedin" name="Pavel Yaskevich"/>
        <developer id="yukim" name="Yuki Morishita"/>
      </artifact:pom>

      <!-- each dependency set then defines the subset of the dependencies for that dependency set -->
      <artifact:pom id="build-deps-pom"
                    artifactId="cassandra-build-deps">
        <parent groupId="org.apache.cassandra"
                artifactId="cassandra-parent"
                version="${version}"/>
        <dependency groupId="junit" artifactId="junit"/>
        <dependency groupId="commons-logging" artifactId="commons-logging"/>
        <dependency groupId="org.apache.rat" artifactId="apache-rat"/>
        <dependency groupId="org.apache.hadoop" artifactId="hadoop-core"/>
      	<dependency groupId="org.apache.hadoop" artifactId="hadoop-minicluster"/>
        <dependency groupId="org.apache.pig" artifactId="pig"/>
      	<dependency groupId="com.google.code.findbugs" artifactId="jsr305"/>
        <dependency groupId="org.antlr" artifactId="antlr"/>
        <dependency groupId="com.datastax.cassandra" artifactId="cassandra-driver-core"/>
        <dependency groupId="org.javassist" artifactId="javassist"/>
        <dependency groupId="org.openjdk.jmh" artifactId="jmh-core"/>
        <dependency groupId="org.openjdk.jmh" artifactId="jmh-generator-annprocess"/>
	    <dependency groupId="net.ju-n.compile-command-annotations" artifactId="compile-command-annotations"/>
        <dependency groupId="org.javassist" artifactId="javassist" />
      </artifact:pom>

      <artifact:pom id="coverage-deps-pom"
                    artifactId="cassandra-coverage-deps">
        <parent groupId="org.apache.cassandra"
                artifactId="cassandra-parent"
                version="${version}"/>
        <dependency groupId="net.sourceforge.cobertura" artifactId="cobertura"/>
        <dependency groupId="org.jacoco" artifactId="org.jacoco.agent"/>
        <dependency groupId="org.jacoco" artifactId="org.jacoco.ant"/>
      </artifact:pom>

      <artifact:pom id="test-deps-pom"
                    artifactId="cassandra-test-deps">
        <parent groupId="org.apache.cassandra"
                artifactId="cassandra-parent"
                version="${version}"/>
        <!-- do NOT remove this, it breaks pig-test -->
        <dependency groupId="org.slf4j" artifactId="slf4j-log4j12" version="1.7.2"/>
        <dependency groupId="joda-time" artifactId="joda-time" version="2.3" />
      </artifact:pom>

      <!-- now the pom's for artifacts being deployed to Maven Central -->

      <artifact:pom id="all-pom"
                    artifactId="cassandra-all"
                    url="http://cassandra.apache.org"
                    name="Apache Cassandra">
        <parent groupId="org.apache.cassandra"
                artifactId="cassandra-parent"
                version="${version}"/>
        <scm connection="${scm.connection}" developerConnection="${scm.developerConnection}" url="${scm.url}"/>
        <dependency groupId="org.xerial.snappy" artifactId="snappy-java"/>
        <dependency groupId="net.jpountz.lz4" artifactId="lz4"/>
        <dependency groupId="com.ning" artifactId="compress-lzf"/>
        <dependency groupId="com.google.guava" artifactId="guava"/>
        <dependency groupId="commons-cli" artifactId="commons-cli"/>
        <dependency groupId="commons-codec" artifactId="commons-codec"/>
        <dependency groupId="org.apache.commons" artifactId="commons-lang3"/>
        <dependency groupId="org.apache.commons" artifactId="commons-math3"/>
        <dependency groupId="com.googlecode.concurrentlinkedhashmap" artifactId="concurrentlinkedhashmap-lru"/>
        <dependency groupId="org.antlr" artifactId="antlr"/>
        <dependency groupId="org.antlr" artifactId="antlr-runtime"/>
        <dependency groupId="org.antlr" artifactId="stringtemplate" version="4.0.2"/>
        <dependency groupId="org.slf4j" artifactId="slf4j-api"/>
        <dependency groupId="org.slf4j" artifactId="log4j-over-slf4j"/>
        <dependency groupId="org.codehaus.jackson" artifactId="jackson-core-asl"/>
        <dependency groupId="org.codehaus.jackson" artifactId="jackson-mapper-asl"/>
        <dependency groupId="com.googlecode.json-simple" artifactId="json-simple"/>
        <dependency groupId="com.boundary" artifactId="high-scale-lib"/>
        <dependency groupId="org.yaml" artifactId="snakeyaml"/>
        <dependency groupId="org.mindrot" artifactId="jbcrypt"/>
        <dependency groupId="com.yammer.metrics" artifactId="metrics-core"/>
        <dependency groupId="com.addthis.metrics" artifactId="reporter-config"/>
        <dependency groupId="com.thinkaurelius.thrift" artifactId="thrift-server" version="0.3.5"/>
        <dependency groupId="com.clearspring.analytics" artifactId="stream" version="2.5.2" />
        <dependency groupId="net.sf.supercsv" artifactId="super-csv" version="2.1.0" />

        <dependency groupId="ch.qos.logback" artifactId="logback-core"/>
        <dependency groupId="ch.qos.logback" artifactId="logback-classic"/>

        <dependency groupId="org.apache.thrift" artifactId="libthrift"/>
        <dependency groupId="org.apache.cassandra" artifactId="cassandra-thrift"/>
        
        <!-- don't need hadoop classes to run, but if you use the hadoop stuff -->
        <dependency groupId="org.apache.hadoop" artifactId="hadoop-core" optional="true"/>
        <dependency groupId="org.apache.hadoop" artifactId="hadoop-minicluster" optional="true"/>
        <dependency groupId="org.apache.pig" artifactId="pig" optional="true"/>
      	<dependency groupId="com.datastax.cassandra" artifactId="cassandra-driver-core" optional="true"/>


        <!-- don't need jna to run, but nice to have -->
        <dependency groupId="net.java.dev.jna" artifactId="jna" version="4.0.0"/>
        
        <!-- don't need jamm unless running a server in which case it needs to be a -javagent to be used anyway -->
        <dependency groupId="com.github.jbellis" artifactId="jamm"/>
        <dependency groupId="io.netty" artifactId="netty-all"/>

        <dependency groupId="org.fusesource" artifactId="sigar" version="1.6.4"/>
      </artifact:pom>
      <artifact:pom id="thrift-pom"
                    artifactId="cassandra-thrift"
                    url="http://cassandra.apache.org"
                    name="Apache Cassandra">
        <parent groupId="org.apache.cassandra"
                artifactId="cassandra-parent"
                version="${version}"/>
        <scm connection="${scm.connection}" developerConnection="${scm.developerConnection}" url="${scm.url}"/>
        <dependency groupId="org.apache.commons" artifactId="commons-lang3"/>
        <dependency groupId="org.slf4j" artifactId="slf4j-api"/>
        <dependency groupId="org.slf4j" artifactId="log4j-over-slf4j"/>
        <dependency groupId="org.apache.thrift" artifactId="libthrift"/>
      </artifact:pom>
      <artifact:pom id="clientutil-pom"
                    artifactId="cassandra-clientutil"
                    url="http://cassandra.apache.org"
                    name="Apache Cassandra">
        <parent groupId="org.apache.cassandra"
                artifactId="cassandra-parent"
                version="${version}"/>
        <scm connection="${scm.connection}" developerConnection="${scm.developerConnection}" url="${scm.url}"/>
  <dependency groupId="com.google.guava" artifactId="guava"/>
      </artifact:pom>
      
      <artifact:pom id="dist-pom"
                    artifactId="apache-cassandra"
                    packaging="pom"
                    url="http://cassandra.apache.org"
                    name="Apache Cassandra">
        <parent groupId="org.apache.cassandra"
                artifactId="cassandra-parent"
                version="${version}"/>
        <scm connection="${scm.connection}" developerConnection="${scm.developerConnection}" url="${scm.url}"/>
      </artifact:pom>
    </target>

    <target name="maven-ant-tasks-retrieve-build" depends="maven-declare-dependencies" unless="without.maven">
      <artifact:dependencies pomRefId="build-deps-pom"
                             filesetId="build-dependency-jars" 
                             sourcesFilesetId="build-dependency-sources" 
                             cacheDependencyRefs="true" 
                             dependencyRefsBuildFile="${build.dir}/build-dependencies.xml">
          <remoteRepository refid="central"/>
          <remoteRepository refid="apache"/>
          <remoteRepository refid="java.net2"/>
      </artifact:dependencies>
      <copy todir="${build.dir.lib}/jars">
          <fileset refid="build-dependency-jars"/>
          <mapper type="flatten"/>
      </copy>
      <copy todir="${build.dir.lib}/sources">
          <fileset refid="build-dependency-sources"/>
          <mapper type="flatten"/>
      </copy>
      <!-- code coverage tools -->
      <artifact:dependencies pomRefId="coverage-deps-pom"
                             filesetId="coverage-dependency-jars"
                             pathId="cobertura.classpath">
          <remoteRepository refid="central"/>
      </artifact:dependencies>
      <copy todir="${build.dir.lib}/jars">
          <fileset refid="coverage-dependency-jars"/>
          <mapper type="flatten"/>
      </copy>
      <!-- jacoco agent jar comes wrapped in a jar -->
      <unzip src="${build.dir.lib}/jars/org.jacoco.agent-${jacoco.version}.jar" dest="${build.dir.lib}/jars">
        <patternset>
            <include name="*.jar"/>
        </patternset>
        <mapper type="flatten"/>
      </unzip>
    </target>

    <target name="maven-ant-tasks-retrieve-test" depends="maven-ant-tasks-init">
      <artifact:dependencies pomRefId="test-deps-pom"
                             filesetId="test-dependency-jars"
                             sourcesFilesetId="test-dependency-sources" 
                             cacheDependencyRefs="true" 
                             dependencyRefsBuildFile="${build.dir}/test-dependencies.xml">
        <remoteRepository refid="apache"/>
        <remoteRepository refid="central"/>
        <remoteRepository refid="oauth"/>
      </artifact:dependencies>
      <copy todir="${test.lib}/jars">
        <fileset refid="test-dependency-jars"/>
        <mapper type="flatten"/>
      </copy>
      <copy todir="${test.lib}/sources">
        <fileset refid="test-dependency-sources"/>
        <mapper type="flatten"/>
      </copy>
    </target>

    <target name="maven-ant-tasks-retrieve-pig-test" depends="maven-ant-tasks-init">
      <artifact:dependencies pomRefId="test-deps-pom"
                             filesetId="test-dependency-jars"
                             sourcesFilesetId="test-dependency-sources"
                             cacheDependencyRefs="true"
                             dependencyRefsBuildFile="${build.dir}/test-dependencies.xml">
        <remoteRepository refid="apache"/>
        <remoteRepository refid="central"/>
        <remoteRepository refid="java.net2"/>
      </artifact:dependencies>
      <copy todir="${build.dir.lib}/jars">
        <fileset refid="test-dependency-jars"/>
        <mapper type="flatten"/>
      </copy>
      <copy todir="${build.dir.lib}/sources">
        <fileset refid="test-dependency-sources"/>
        <mapper type="flatten"/>
      </copy>
    </target>

    <!--
       Generate thrift code.  We have targets to build java because
       Cassandra depends on it, and python because that is what the system
       tests run.
    -->
    <target name="check-gen-thrift-java">
      <uptodate property="thriftUpToDate" srcfile="${interface.dir}/cassandra.thrift"
            targetfile="${interface.thrift.gen-java}/org/apache/cassandra/thrift/Cassandra.java" />
    </target>
    <target name="gen-thrift-java" unless="thriftUpToDate" depends="check-gen-thrift-java"
            description="Generate Thrift Java artifacts">
      <echo>Generating Thrift Java code from ${basedir}/interface/cassandra.thrift...</echo>
      <exec executable="thrift" dir="${basedir}/interface" failonerror="true">
        <arg line="--gen java:hashcode" />
        <arg line="-o ${interface.thrift.dir}" />
        <arg line="cassandra.thrift" />
      </exec>
      <antcall target="write-java-license-headers" />
    </target>

    <target name="_write-java-license-headers" depends="rat-init">
      <java classname="org.apache.rat.Report" fork="true"
            output="${build.dir}/rat-report.log">
        <classpath refid="rat.classpath" />
        <arg value="-a" />
        <arg value="--force" />
        <arg value="interface/thrift" />
      </java>
    </target>

    <target name="write-java-license-headers" unless="without.rat" description="Add missing java license headers">
      <antcall target="_write-java-license-headers" />
    </target>

    <target name="gen-thrift-py" description="Generate Thrift Python artifacts">
      <echo>Generating Thrift Python code from ${basedir}/interface/cassandra.thrift...</echo>
      <exec executable="thrift" dir="${basedir}/interface" failonerror="true">
        <arg line="--gen py" />
        <arg line="-o ${interface.thrift.dir}" />
        <arg line="cassandra.thrift" />
      </exec>
      <exec executable="thrift" dir="${basedir}/interface" failonerror="true">
        <arg line="--gen py:twisted" />
        <arg line="-o ${interface.thrift.dir}" />
        <arg line="cassandra.thrift" />
      </exec>
    </target>

    <!-- create properties file with C version -->
    <target name="createVersionPropFile">
      <taskdef name="propertyfile" classname="org.apache.tools.ant.taskdefs.optional.PropertyFile"/>
      <mkdir dir="${version.properties.dir}"/>
      <propertyfile file="${version.properties.dir}/version.properties">
        <entry key="CassandraVersion" value="${version}"/>
      </propertyfile>
    </target>

    <target name="test-run" depends="build"
            description="Run in test mode.  Not for production use!">
      <java classname="org.apache.cassandra.service.CassandraDaemon" fork="true">
        <classpath>
          <path refid="cassandra.classpath"/>  
          <pathelement location="${test.conf}"/>
        </classpath>
        <jvmarg value="-Dstorage-config=${test.conf}"/>
        <jvmarg value="-javaagent:${basedir}/lib/jamm-0.3.0.jar" />
        <jvmarg value="-ea"/>
      </java>
    </target>

    <!--
        The build target builds all the .class files
    -->
    <target name="build"
        depends="maven-ant-tasks-retrieve-build,build-project" description="Compile Cassandra classes"/>
    <target name="codecoverage" depends="jacoco-run,jacoco-report" description="Create code coverage report"/>

    <target depends="init,gen-cql3-grammar"
            name="build-project">
        <echo message="${ant.project.name}: ${ant.file}"/>
        <!-- Order matters! -->
        <javac fork="true"
               debug="true" debuglevel="${debuglevel}"
               destdir="${build.classes.thrift}" includeantruntime="false" source="${source.version}" target="${target.version}"
               memorymaximumsize="512M">
            <src path="${interface.thrift.dir}/gen-java"/>
            <classpath refid="cassandra.classpath"/>
        </javac>
        <javac fork="true"
               debug="true" debuglevel="${debuglevel}"
               destdir="${build.classes.main}" includeantruntime="false" source="${source.version}" target="${target.version}"
               memorymaximumsize="512M">
            <src path="${build.src.java}"/>
            <src path="${build.src.gen-java}"/>
        	<compilerarg value="-XDignore.symbol.file"/>
            <classpath refid="cassandra.classpath"/>
        </javac>
        <antcall target="createVersionPropFile"/>
        <copy todir="${build.classes.main}">
            <fileset dir="${build.src.resources}" />
        </copy>
	<copy todir="${basedir}/conf" file="${build.classes.main}/META-INF/hotspot_compiler"/>
    </target>

    <!-- Stress build file -->
    <property name="stress.build.src" value="${basedir}/tools/stress/src" />
    <property name="stress.build.classes" value="${build.classes}/stress" />
	<property name="stress.manifest" value="${stress.build.classes}/MANIFEST.MF" />
    <path id="cassandra.classes">
        <pathelement location="${basedir}/build/classes/main" />
        <pathelement location="${basedir}/build/classes/thrift" />
    </path>
    <target name="stress-build" depends="build" description="build stress tool">
    	<mkdir dir="${stress.build.classes}" />
        <javac debug="true" debuglevel="${debuglevel}" destdir="${stress.build.classes}" includeantruntime="true" source="${source.version}" target="${target.version}">
            <src path="${stress.build.src}" />
            <classpath>
                <path refid="cassandra.classes" />
                <path>
                    <fileset dir="${build.lib}">
                        <include name="**/*.jar" />
                    </fileset>
                    <fileset dir="${build.tools.lib}">
                        <include name="**/*.jar" />
                    </fileset>
                </path>
            </classpath>
        </javac>
    </target>

	<target name="_write-poms" depends="maven-declare-dependencies">
	    <artifact:writepom pomRefId="parent-pom" file="${build.dir}/${final.name}-parent.pom"/>
	    <artifact:writepom pomRefId="thrift-pom"
	                       file="${build.dir}/${ant.project.name}-thrift-${version}.pom"/>
	    <artifact:writepom pomRefId="all-pom" file="${build.dir}/${final.name}.pom"/>
	    <artifact:writepom pomRefId="clientutil-pom"
	    	               file="${build.dir}/${ant.project.name}-clientutil-${version}.pom"/>
	</target>

	<target name="write-poms" unless="without.maven">
	    <antcall target="_write-poms" />
	</target>
	
    <!--
        The jar target makes cassandra.jar output.
    -->
    <target name="jar"
            depends="build, build-test, stress-build, write-poms"
            description="Assemble Cassandra JAR files">
      <mkdir dir="${build.classes.main}/META-INF" />
      <mkdir dir="${build.classes.thrift}/META-INF" />
      <copy file="LICENSE.txt"
            tofile="${build.classes.main}/META-INF/LICENSE.txt"/>
      <copy file="LICENSE.txt"
            tofile="${build.classes.thrift}/META-INF/LICENSE.txt"/>
      <copy file="NOTICE.txt"
            tofile="${build.classes.main}/META-INF/NOTICE.txt"/>
      <copy file="NOTICE.txt"
            tofile="${build.classes.thrift}/META-INF/NOTICE.txt"/>

      <!-- Thrift Jar -->
      <jar jarfile="${build.dir}/${ant.project.name}-thrift-${version}.jar"
           basedir="${build.classes.thrift}">
        <fileset dir="${build.classes.main}">
          <include name="org/apache/cassandra/thrift/ITransportFactory*.class" />
          <include name="org/apache/cassandra/thrift/TFramedTransportFactory*.class" />
        </fileset>
        <manifest>
          <attribute name="Implementation-Title" value="Cassandra"/>
          <attribute name="Implementation-Version" value="${version}"/>
          <attribute name="Implementation-Vendor" value="Apache"/>
        </manifest>
      </jar>

      <!-- Main Jar -->
      <jar jarfile="${build.dir}/${final.name}.jar">
        <fileset dir="${build.classes.main}">
          <exclude name="org/apache/cassandra/thrift/ITransportFactory*.class" />
          <exclude name="org/apache/cassandra/thrift/TFramedTransportFactory*.class" />
        </fileset>
        <manifest>
        <!-- <section name="org/apache/cassandra/infrastructure"> -->
          <attribute name="Implementation-Title" value="Cassandra"/>
          <attribute name="Implementation-Version" value="${version}"/>
          <attribute name="Implementation-Vendor" value="Apache"/>
          <attribute name="Premain-Class"
                     value="org.apache.cassandra.infrastructure.continuations.CAgent"/>
          <attribute name="Class-Path"
                     value="${ant.project.name}-clientutil-${version}.jar ${ant.project.name}-thrift-${version}.jar" />
        <!-- </section> -->
        </manifest>
      </jar>

      <!-- Clientutil Jar -->
      <!-- TODO: write maven pom here -->
      <jar jarfile="${build.dir}/${ant.project.name}-clientutil-${version}.jar">
        <fileset dir="${build.classes.main}">
          <include name="org/apache/cassandra/serializers/*" />
          <include name="org/apache/cassandra/utils/ByteBufferUtil*.class" />
          <include name="org/apache/cassandra/utils/Hex.class" />
          <include name="org/apache/cassandra/utils/UUIDGen*.class" />
          <include name="org/apache/cassandra/utils/FBUtilities*.class" />
          <include name="org/apache/cassandra/exceptions/*.class" />
          <include name="org/apache/cassandra/utils/CloseableIterator.class" />
        </fileset>
        <manifest>
          <attribute name="Implementation-Title" value="Cassandra"/>
          <attribute name="Implementation-Version" value="${version}"/>
          <attribute name="Implementation-Vendor" value="Apache"/>
        </manifest>
      </jar>

      <!-- Stress jar -->
      <manifest file="${stress.manifest}">
        <attribute name="Built-By" value="Pavel Yaskevich"/>
        <attribute name="Main-Class" value="org.apache.cassandra.stress.Stress"/>
      </manifest>
      <mkdir dir="${stress.build.classes}/META-INF" />
      <mkdir dir="${build.dir}/tools/lib/" />
      <jar destfile="${build.dir}/tools/lib/stress.jar" manifest="${stress.manifest}">
        <fileset dir="${stress.build.classes}"/>
      </jar>
    </target>

    <!--
        The javadoc-jar target makes cassandra-javadoc.jar output required for publishing to Maven central repository.
    -->
    <target name="javadoc-jar" description="Assemble Cassandra JavaDoc JAR file">
      <mkdir dir="${javadoc.jars.dir}"/>
      <create-javadoc destdir="${javadoc.jars.dir}/thrift">
        <filesets>
          <fileset dir="${interface.thrift.dir}/gen-java" defaultexcludes="yes">
            <include name="org/apache/**/*.java"/>
          </fileset>
        </filesets>
      </create-javadoc>
      <jar jarfile="${build.dir}/${ant.project.name}-thrift-${version}-javadoc.jar"
           basedir="${javadoc.jars.dir}/thrift"/>

      <create-javadoc destdir="${javadoc.jars.dir}/main">
        <filesets>
          <fileset dir="${build.src.java}" defaultexcludes="yes">
            <include name="org/apache/**/*.java"/>
          </fileset>
          <fileset dir="${build.src.gen-java}" defaultexcludes="yes">
            <include name="org/apache/**/*.java"/>
          </fileset>
        </filesets>
      </create-javadoc>
      <jar jarfile="${build.dir}/${final.name}-javadoc.jar"
           basedir="${javadoc.jars.dir}/main"/>

      <create-javadoc destdir="${javadoc.jars.dir}/clientutil">
        <filesets>
          <fileset dir="${build.src.java}" defaultexcludes="yes">
            <include name="org/apache/cassandra/serializers/*" />
            <include name="org/apache/cassandra/utils/ByteBufferUtil*.java" />
            <include name="org/apache/cassandra/utils/Hex.java" />
            <include name="org/apache/cassandra/utils/UUIDGen*.java" />
          </fileset>
        </filesets>
      </create-javadoc>
      <jar jarfile="${build.dir}/${ant.project.name}-clientutil-${version}-javadoc.jar"
           basedir="${javadoc.jars.dir}/clientutil"/>
      <!-- javadoc task always rebuilds so might as well remove the generated docs to prevent 
           being pulled into the distribution by accident -->
      <delete quiet="true" dir="${javadoc.jars.dir}"/>
    </target>

    <!--
        The sources-jar target makes cassandra-sources.jar output required for publishing to Maven central repository.
    -->
    <target name="sources-jar" depends="init" description="Assemble Cassandra Sources JAR file">
      <jar jarfile="${build.dir}/${ant.project.name}-thrift-${version}-sources.jar">
        <fileset dir="${interface.thrift.dir}/gen-java" defaultexcludes="yes">
          <include name="org/apache/**/*.java"/>
        </fileset>
      </jar>
      <jar jarfile="${build.dir}/${final.name}-sources.jar">
        <fileset dir="${build.src.java}" defaultexcludes="yes">
          <include name="org/apache/**/*.java"/>
        </fileset>
        <fileset dir="${build.src.gen-java}" defaultexcludes="yes">
          <include name="org/apache/**/*.java"/>
        </fileset>
      </jar>
      <jar jarfile="${build.dir}/${ant.project.name}-clientutil-${version}-sources.jar">
        <fileset dir="${build.src.java}" defaultexcludes="yes">
          <include name="org/apache/cassandra/serializers/*" />
          <include name="org/apache/cassandra/utils/ByteBufferUtil*.java" />
          <include name="org/apache/cassandra/utils/Hex.java" />
          <include name="org/apache/cassandra/utils/UUIDGen*.java" />
        </fileset>
      </jar>
    </target>

    <!-- creates release tarballs -->
    <target name="artifacts" depends="jar,javadoc"
            description="Create Cassandra release artifacts">
      <mkdir dir="${dist.dir}"/>
      <!-- fix the control linefeed so that builds on windows works on linux -->
      <fixcrlf srcdir="bin" includes="**/*" excludes="**/*.bat, **/*.ps1" eol="lf" eof="remove" />
      <fixcrlf srcdir="conf" includes="**/*" excludes="**/*.bat, **/*.ps1" eol="lf" eof="remove" />
      <fixcrlf srcdir="tools/bin" includes="**/*" excludes="**/*.bat, **/*.ps1" eol="lf" eof="remove" />
      <copy todir="${dist.dir}/lib">
        <fileset dir="${build.lib}"/>
        <fileset dir="${build.dir}">
          <include name="${final.name}.jar" />
          <include name="${ant.project.name}-thrift-${version}.jar" />
          <include name="${ant.project.name}-clientutil-${version}.jar" />
        </fileset>
      </copy>
      <copy todir="${dist.dir}/javadoc">
        <fileset dir="${javadoc.dir}"/>
      </copy>
      <copy todir="${dist.dir}/bin">
        <fileset dir="bin"/>
      </copy>
      <copy todir="${dist.dir}/conf">
        <fileset dir="conf"/>
      </copy>
      <copy todir="${dist.dir}/interface">
        <fileset dir="interface">
          <include name="**/*.thrift" />
        </fileset>
      </copy>
      <copy todir="${dist.dir}/pylib">
        <fileset dir="pylib">
          <include name="**" />
          <exclude name="**/*.pyc" />
        </fileset>
      </copy>
      <copy todir="${dist.dir}/">
        <fileset dir="${basedir}">
          <include name="*.txt" />
        </fileset>
      </copy>
      <copy todir="${dist.dir}/tools/bin">
        <fileset dir="${basedir}/tools/bin"/>
      </copy>
      <copy todir="${dist.dir}/tools/">
        <fileset dir="${basedir}/tools/">
            <include name="*.yaml"/>
	</fileset>
      </copy>
      <copy todir="${dist.dir}/tools/lib">
        <fileset dir="${build.dir}/tools/lib/">
            <include name="*.jar" />
        </fileset>
        <fileset dir="${build.tools.lib}">
            <include name="*.jar" />
        </fileset>
      </copy>
      <artifact:writepom pomRefId="dist-pom" 
            file="${build.dir}/${final.name}-dist.pom"/>
      <tar compression="gzip" longfile="gnu"
        destfile="${build.dir}/${final.name}-bin.tar.gz">

        <!-- Everything but bin/ (default mode) -->
        <tarfileset dir="${dist.dir}" prefix="${final.name}">
          <include name="**"/>
          <exclude name="bin/*" />
        </tarfileset>
        <!-- Shell includes in bin/ (default mode) -->
        <tarfileset dir="${dist.dir}" prefix="${final.name}">
          <include name="bin/*.in.sh" />
        </tarfileset>
        <!-- Executable scripts in bin/ -->
        <tarfileset dir="${dist.dir}" prefix="${final.name}" mode="755">
          <include name="bin/*"/>
          <include name="tools/bin/*"/>
          <not>
                <filename name="bin/*.in.sh" />
          </not>
        </tarfileset>
      </tar>

      <tar compression="gzip" longfile="gnu"
           destfile="${build.dir}/${final.name}-src.tar.gz">

        <tarfileset dir="${basedir}"
                    prefix="${final.name}-src">
          <include name="**"/>
          <exclude name="build/**" />
          <exclude name="src/gen-java/**" />
          <exclude name=".git/**" />
          <exclude name="bin/*" /> <!-- handled separately below -->
          <!-- exclude Eclipse files -->
          <exclude name=".project" />
          <exclude name=".classpath" />
          <exclude name=".settings/**" />
          <exclude name=".externalToolBuilders/**" />
        </tarfileset>

        <!-- Shell includes and batch files in bin/ -->
        <tarfileset dir="${basedir}" prefix="${final.name}-src">
          <include name="bin/*.in.sh" />
          <include name="bin/*.bat" />
        </tarfileset>
        <!-- Everything else (assumed to be scripts), is executable -->
        <tarfileset dir="${basedir}" prefix="${final.name}-src" mode="755">
          <include name="bin/*"/>
          <exclude name="bin/*.in.sh" />
          <exclude name="bin/*.bat" />
        </tarfileset>
      </tar>
    </target>

    <target name="release" depends="artifacts,rat-init"
            description="Create and QC release artifacts">
      <checksum forceOverwrite="yes" todir="${build.dir}" fileext=".md5"
                algorithm="MD5">
        <fileset dir="${build.dir}">
          <include name="*.tar.gz" />
        </fileset>
      </checksum>
      <checksum forceOverwrite="yes" todir="${build.dir}" fileext=".sha"
                algorithm="SHA">
        <fileset dir="${build.dir}">
          <include name="*.tar.gz" />
        </fileset>
      </checksum>

      <rat:report xmlns:rat="antlib:org.apache.rat.anttasks"
                  reportFile="${build.dir}/${final.name}-bin.rat.txt">
        <tarfileset>
          <gzipresource>
            <file file="${build.dir}/${final.name}-bin.tar.gz" />
          </gzipresource>
        </tarfileset>
      </rat:report>

      <rat:report xmlns:rat="antlib:org.apache.rat.anttasks"
                  reportFile="${build.dir}/${final.name}-src.rat.txt">
        <tarfileset>
          <gzipresource>
            <file file="${build.dir}/${final.name}-src.tar.gz" />
          </gzipresource>
        </tarfileset>
      </rat:report>
    </target>

  <target name="build-test" depends="build" description="Compile test classes">
    <javac
     debug="true"
     debuglevel="${debuglevel}"
     destdir="${test.classes}"
     includeantruntime="false"
     source="${source.version}" 
     target="${target.version}">
      <classpath>
        <path refid="cassandra.classpath"/>
      </classpath>
      <src path="${test.unit.src}"/>
      <src path="${test.long.src}"/>
      <src path="${test.pig.src}"/>
      <src path="${test.microbench.src}"/>
    </javac>

    <!-- Non-java resources needed by the test suite -->
    <copy todir="${test.classes}">
      <fileset dir="${test.resources}"/>
    </copy>
  </target>

  <macrodef name="testmacro">
    <attribute name="suitename" />
    <attribute name="inputdir" />
    <attribute name="timeout" default="${test.timeout}" />
    <attribute name="forkmode" default="perTest"/>
    <element name="optjvmargs" implicit="true" optional="true" />
    <attribute name="filter" default="**/${test.name}.java"/>
    <attribute name="exclude" default="" />
    <attribute name="filelist" default="" />
    <attribute name="poffset" default="0"/>
    
    <attribute name="usejacoco" default="no"/>
    <sequential>
      <condition property="additionalagent"
                 value="-javaagent:${build.dir.lib}/jars/jacocoagent.jar=destfile=${jacoco.execfile}"
                 else="">
        <istrue value="${usejacoco}"/>
      </condition>
      <echo message="running @{suitename} tests"/>
      <mkdir dir="${build.test.dir}/cassandra"/>
      <mkdir dir="${build.test.dir}/output"/>
      <junit fork="on" forkmode="@{forkmode}" failureproperty="testfailed" maxmemory="1024m" timeout="@{timeout}">
        <sysproperty key="net.sourceforge.cobertura.datafile" file="${cobertura.datafile}"/>
        <formatter type="xml" usefile="true"/>
        <formatter type="brief" usefile="false"/>
        <jvmarg value="-Dstorage-config=${test.conf}"/>
        <jvmarg value="-Djava.awt.headless=true"/>
<<<<<<< HEAD
        <jvmarg line="-javaagent:${basedir}/lib/jamm-0.2.8.jar ${additionalagent}" />
=======
        <jvmarg value="-javaagent:${basedir}/lib/jamm-0.3.0.jar" />
>>>>>>> 1bb2dd90
        <jvmarg value="-ea"/>
        <jvmarg value="-Xss256k"/>
        <jvmarg value="-Dcassandra.memtable_row_overhead_computation_step=100"/>
        <jvmarg value="-Dcassandra.test.use_prepared=${cassandra.test.use_prepared}"/>
	    <jvmarg value="-Dcassandra.test.offsetseed=@{poffset}"/>
        <jvmarg value="-Dcassandra.test.sstableformatdevelopment=true"/>
	<optjvmargs/>
        <classpath>
          <path refid="cassandra.classpath" />
          <pathelement location="${test.classes}"/>
          <path refid="cobertura.classpath"/>
          <pathelement location="${test.conf}"/>
          <fileset dir="${test.lib}">
            <include name="**/*.jar" />
          </fileset>
        </classpath>
        <batchtest todir="${build.test.dir}/output">
            <fileset dir="@{inputdir}" includes="@{filter}" excludes="@{exclude}"/>
            <filelist dir="@{inputdir}" files="@{filelist}"/>
        </batchtest>
      </junit>
      <junitreport todir="${build.test.dir}">
        <fileset dir="${build.test.dir}/output">
          <include name="TEST-*.xml"/>
        </fileset>
        <report format="frames" todir="${build.test.dir}/junitreport"/>
      </junitreport>
      <fail message="Some @{suitename} test(s) failed.">
        <condition>
            <and>
            <isset property="testfailed"/>
            <not>
              <isset property="ant.test.failure.ignore"/>
            </not>
          </and>
        </condition>
      </fail>
    </sequential>
  </macrodef>

  <!--
    This test target is a bit different.  It's purpose is to exercise the
    clientutil jar in order to expose any new dependencies.  For that
    reason we use the classes from the jar, and a carefully constructed
    classpath which only contains what we expect users to need.
  -->
  <target name="test-clientutil-jar" depends="build-test,jar" description="Test clientutil jar">
    <junit>
      <test name="org.apache.cassandra.serializers.ClientUtilsTest" />
      <formatter type="brief" usefile="false" />
      <classpath>
        <pathelement location="${test.classes}" />
        <pathelement location="${build.dir}/${ant.project.name}-clientutil-${version}.jar" />
        <pathelement location="${build.dir}/${ant.project.name}-thrift-${version}.jar" />
        <pathelement location="${build.lib}/libthrift-0.9.0.jar" />
        <pathelement location="${build.lib}/slf4j-api-1.7.2.jar" />
        <pathelement location="${build.lib}/log4j-over-slf4j.jar" />
        <pathelement location="${build.lib}/logback-core-1.1.2.jar" />
        <pathelement location="${build.lib}/logback-classic-1.1.2.jar" />
        <pathelement location="${build.lib}/jackson-core-asl-1.9.2.jar" />
        <pathelement location="${build.lib}/jackson-mapper-asl-1.9.2.jar" />
        <fileset dir="${build.dir.lib}">
          <include name="**/junit*.jar" />
        </fileset>
      </classpath>
    </junit>
  </target>

  <target name="testold" depends="build-test" description="Execute unit tests">
    <testmacro suitename="unit" inputdir="${test.unit.src}" exclude="**/pig/*.java" timeout="${test.timeout}">
      <jvmarg value="-Dlegacy-sstable-root=${test.data}/legacy-sstables"/>
      <jvmarg value="-Dcorrupt-sstable-root=${test.data}/corrupt-sstables"/>
      <jvmarg value="-Dmigration-sstable-root=${test.data}/migration-sstables"/>
      <jvmarg value="-Dcassandra.ring_delay_ms=1000"/>
      <jvmarg value="-Dcassandra.tolerate_sstable_size=true"/>
    </testmacro>
    <fileset dir="${test.unit.src}">
        <exclude name="**/pig/*.java" />
    </fileset>
  </target>
  
  <target name="testlist">
    <testmacro suitename="${testlist.name}" inputdir="${test.unit.src}" filelist="${test.file.list}" poffset="${testlist.offset}" exclude="**/*.java" timeout="${test.timeout}">
      <jvmarg value="-Dlegacy-sstable-root=${test.data}/legacy-sstables"/>
      <jvmarg value="-Dcorrupt-sstable-root=${test.data}/corrupt-sstables"/>
      <jvmarg value="-Dmigration-sstable-root=${test.data}/migration-sstables"/>
      <jvmarg value="-Dcassandra.ring_delay_ms=1000"/>
      <jvmarg value="-Dcassandra.tolerate_sstable_size=true"/>
      <jvmarg value="-Dcassandra.config.loader=org.apache.cassandra.OffsetAwareConfigurationLoader"/>
    </testmacro>
  </target>

  <!--
    Run named ant task with jacoco, such as "ant jacoco-run -Dtaskname=pig-test"
    the target run must enable the jacoco agent if usejacoco is 'yes' -->
  <target name="jacoco-run" description="run named task with jacoco instrumentation">
    <condition property="runtask" value="${taskname}" else="test">
      <isset property="taskname"/>
    </condition>
    <antcall target="${runtask}">
      <param name="usejacoco" value="yes"/>
    </antcall>
  </target>

  <target name="testsome" depends="build-test" description="Execute specific unit tests" >
    <testmacro suitename="unit" inputdir="${test.unit.src}" exclude="**/pig/*.java" timeout="${test.timeout}">
      <test name="${test.name}" methods="${test.methods}"/>
      <jvmarg value="-Dlegacy-sstable-root=${test.data}/legacy-sstables"/>
      <jvmarg value="-Dcorrupt-sstable-root=${test.data}/corrupt-sstables"/>
      <jvmarg value="-Dmigration-sstable-root=${test.data}/migration-sstables"/>
      <jvmarg value="-Dcassandra.ring_delay_ms=1000"/>
      <jvmarg value="-Dcassandra.tolerate_sstable_size=true"/>
    </testmacro>
  </target>
    
  <target name="test-compression" depends="build-test" description="Execute unit tests with sstable compression enabled">
      <testmacro suitename="unit" inputdir="${test.unit.src}" exclude="**/pig/*.java" timeout="${test.timeout}">
      <jvmarg value="-Dlegacy-sstable-root=${test.data}/legacy-sstables"/>
      <jvmarg value="-Dcorrupt-sstable-root=${test.data}/corrupt-sstables"/>
      <jvmarg value="-Dmigration-sstable-root=${test.data}/migration-sstables"/>
      <jvmarg value="-Dcassandra.test.compression=true"/>
      <jvmarg value="-Dcassandra.ring_delay_ms=1000"/>
      <jvmarg value="-Dcassandra.tolerate_sstable_size=true"/>
    </testmacro>
    <fileset dir="${test.unit.src}">
        <exclude name="**/pig/*.java" />
    </fileset>
  </target>

  <target name="msg-ser-gen-test" depends="build-test" description="Generates message serializations">
    <testmacro suitename="unit" inputdir="${test.unit.src}" 
        timeout="${test.timeout}" filter="**/SerializationsTest.java">
      <jvmarg value="-Dcassandra.test-serialization-writes=True"/>
    </testmacro>
  </target>
  
  <target name="msg-ser-test" depends="build-test" description="Tests message serializations">
      <testmacro suitename="unit" inputdir="${test.unit.src}" timeout="${test.timeout}"
               filter="**/SerializationsTest.java"/>
  </target>
  
  <target name="msg-ser-test-7" depends="build-test" description="Generates message serializations">
    <testmacro suitename="unit" inputdir="${test.unit.src}" 
        timeout="${test.timeout}" filter="**/SerializationsTest.java">
      <jvmarg value="-Dcassandra.version=0.7"/>
    </testmacro>
  </target>

  <target name="msg-ser-test-10" depends="build-test" description="Tests message serializations on 1.0 messages">
    <testmacro suitename="unit" inputdir="${test.unit.src}" 
        timeout="${test.timeout}" filter="**/SerializationsTest.java">
      <jvmarg value="-Dcassandra.version=1.0"/>
    </testmacro>
  </target>

  <target name="long-test" depends="build-test" description="Execute functional tests">
    <testmacro suitename="long" inputdir="${test.long.src}"
               timeout="${test.long.timeout}">
      <jvmarg value="-Dcassandra.ring_delay_ms=1000"/>
      <jvmarg value="-Dcassandra.tolerate_sstable_size=true"/>
    </testmacro>
  </target>

  <target name="cql-test" depends="build-test" description="Execute CQL tests">
    <sequential>
      <echo message="running CQL tests"/>
      <mkdir dir="${build.test.dir}/cassandra"/>
      <mkdir dir="${build.test.dir}/output"/>
      <junit fork="on" forkmode="once" failureproperty="testfailed" maxmemory="1024m" timeout="${test.timeout}">
        <formatter type="brief" usefile="false"/>
        <jvmarg value="-Dstorage-config=${test.conf}"/>
        <jvmarg value="-Djava.awt.headless=true"/>
        <jvmarg value="-javaagent:${basedir}/lib/jamm-0.3.0.jar" />
        <jvmarg value="-ea"/>
        <jvmarg value="-Xss256k"/>
        <jvmarg value="-Dcassandra.memtable_row_overhead_computation_step=100"/>
        <jvmarg value="-Dcassandra.test.use_prepared=${cassandra.test.use_prepared}"/>
        <classpath>
          <path refid="cassandra.classpath" />
          <pathelement location="${test.classes}"/>
          <path refid="cobertura.classpath"/>
          <pathelement location="${test.conf}"/>
          <fileset dir="${test.lib}">
            <include name="**/*.jar" />
          </fileset>
        </classpath>
        <batchtest todir="${build.test.dir}/output">
            <fileset dir="${test.unit.src}" includes="**/cql3/*Test.java">
                <contains text="CQLTester" casesensitive="yes"/>
            </fileset>
        </batchtest>
      </junit>
      <fail message="Some CQL test(s) failed.">
        <condition>
            <and>
            <isset property="testfailed"/>
            <not>
              <isset property="ant.test.failure.ignore"/>
            </not>
          </and>
        </condition>
      </fail>
    </sequential>
  </target>

  <target name="cql-test-some" depends="build-test" description="Execute specific CQL tests" >
    <sequential>
      <echo message="running ${test.methods} tests from ${test.name}"/>
      <mkdir dir="${build.test.dir}/cassandra"/>
      <mkdir dir="${build.test.dir}/output"/>
      <junit fork="on" forkmode="once" failureproperty="testfailed" maxmemory="1024m" timeout="${test.timeout}">
        <sysproperty key="net.sourceforge.cobertura.datafile" file="${cobertura.datafile}"/>
        <formatter type="brief" usefile="false"/>
        <jvmarg value="-Dstorage-config=${test.conf}"/>
        <jvmarg value="-Djava.awt.headless=true"/>
        <jvmarg value="-javaagent:${basedir}/lib/jamm-0.3.0.jar" />
        <jvmarg value="-ea"/>
        <jvmarg value="-Xss256k"/>
        <jvmarg value="-Dcassandra.test.use_prepared=${cassandra.test.use_prepared}"/>
        <jvmarg value="-Dcassandra.memtable_row_overhead_computation_step=100"/>
        <classpath>
          <path refid="cassandra.classpath" />
          <pathelement location="${test.classes}"/>
          <path refid="cobertura.classpath"/>
          <pathelement location="${test.conf}"/>
          <fileset dir="${test.lib}">
            <include name="**/*.jar" />
          </fileset>
        </classpath>
        <test name="org.apache.cassandra.cql3.${test.name}" methods="${test.methods}" todir="${build.test.dir}/output"/>
      </junit>
    </sequential>
  </target>

  <target name="pig-test" depends="build-test,maven-ant-tasks-retrieve-pig-test" description="Excute Pig tests">
    <testmacro suitename="pig" inputdir="${test.pig.src}" 
               timeout="1200000">
    </testmacro>
  </target>

  <target name="test-all" 
          depends="test,long-test,test-compression,pig-test,test-clientutil-jar" 
          description="Run all tests" />
  
  <!-- Use JaCoCo ant extension without needing externally saved lib -->
  <target name="jacoco-init" depends="maven-ant-tasks-init">
    <artifact:dependencies pathId="jacocoant.classpath">
      <dependency groupId="org.jacoco" artifactId="org.jacoco.ant" version="${jacoco.version}" />
    </artifact:dependencies>
    <typedef uri="antlib:org.jacoco.ant" classpathref="jacocoant.classpath"/>
  </target>

  <target name="jacoco-report" depends="jacoco-init">
    <jacoco:report xmlns:jacoco="antlib:org.jacoco.ant">
      <executiondata>
        <file file="${jacoco.execfile}" />
      </executiondata>
      <structure name="JaCoCo Cassandara Coverage Report">
        <classfiles>
          <fileset dir="${build.classes.main}">
            <include name="**/*.class"/>
          </fileset>
        </classfiles>
        <sourcefiles encoding="UTF-8">
          <dirset dir="${build.src}">
            <include name="java"/>
            <include name="gen-java"/>
          </dirset>
        </sourcefiles>
      </structure>
      <!-- to produce reports in different formats. -->
      <html destdir="${jacoco.export.dir}" />
      <csv destfile="${jacoco.export.dir}/report.csv" />
      <xml destfile="${jacoco.export.dir}/report.xml" />
    </jacoco:report>
  </target>

  <target name="jacoco-cleanup" description="Destroy JaCoCo exec data and reports">
    <delete file="${jacoco.execfile}"/>
    <delete dir="${jacoco.export.dir}"/>
  </target>

  <!-- instruments the classes to later create code coverage reports -->
  <target name="cobertura-instrument" depends="build,build-test">
    <taskdef resource="tasks.properties">
      <classpath refid="cobertura.classpath"/>
      <classpath refid="cassandra.classpath"/>
    </taskdef>

    <delete file="${cobertura.datafile}"/>

    <cobertura-instrument todir="${cobertura.classes.dir}" datafile="${cobertura.datafile}">
      <ignore regex="ch.qos.logback.*"/>

      <fileset dir="${build.classes.main}">
        <include name="**/*.class"/>
        <exclude name="**/*Test.class"/>
        <exclude name="**/*TestCase.class"/>
        <exclude name="**/test/*.class"/>
        <!-- cobertura modifies the serialVersionUID of classes. Some of our unit tests rely on backward
        wire compatability of these classes.  It was easier to exlude them from instrumentation than to
        force their serialVersionUIDs. -->
        <exclude name="**/*Token.class"/>
        <exclude name="${cobertura.excludes}"/>
      </fileset>

    </cobertura-instrument>
  </target>

  <!-- create both html and xml code coverage reports -->
  <target name="cobertura-report">
    <cobertura-report format="html" destdir="${cobertura.report.dir}" srcdir="${build.src.java}"
      datafile="${cobertura.datafile}"/>
    <cobertura-report format="xml" destdir="${cobertura.report.dir}" srcdir="${build.src.java}"
      datafile="${cobertura.datafile}"/>
  </target>

  <!--
    License audit tool
  -->
  <target name="rat-init" depends="maven-ant-tasks-init">
    <artifact:dependencies pathId="rat.classpath">
      <dependency groupId="org.apache.rat" artifactId="apache-rat-tasks" version="0.6" />
    </artifact:dependencies>
    <typedef uri="antlib:org.apache.rat.anttasks" classpathref="rat.classpath"/>
  </target>

  <target name="rat-check" depends="rat-init">
    <rat:report xmlns:rat="antlib:org.apache.rat.anttasks"  
                reportFile="${build.dir}/rat-report.log">
      <fileset dir="."  excludesfile=".rat-excludes" />
    </rat:report>
    <condition property="rat.passed">
      <isfileselected file="${build.dir}/rat-report.log">
        <containsregexp expression="^0 Unknown Licenses"/>
      </isfileselected>
    </condition>
    <fail unless="rat.passed">Unknown licenses: See build/rat-report.log.</fail>
  </target>

  <target name="rat-write" depends="rat-init">
    <echo>RAT: invoking addLicense to write missing headers</echo>
    <java classname="org.apache.rat.Report" fork="true"
          output="${build.dir}/rat-report.log">
      <classpath refid="rat.classpath" />
      <arg value="-a" />
      <arg value="--force" />
      <arg value="." />
    </java>
  </target>

  <target name="javadoc" depends="init" description="Create javadoc" unless="no-javadoc">
    <create-javadoc destdir="${javadoc.dir}">
      <filesets>
      <fileset dir="${build.src.java}" defaultexcludes="yes">
        <include name="org/apache/**/*.java"/>
      </fileset>
      <fileset dir="${interface.thrift.gen-java}" defaultexcludes="yes">
        <include name="org/apache/**/*.java"/>
      </fileset>
      </filesets>
    </create-javadoc>
   </target>

  <!-- Split test classes into n buckets and run across processes -->
  <target name="test" depends="build-test" description="Parallel Test Runner">
    <path id="all-test-classes-path">
      <fileset dir="${test.unit.src}" excludes="**/pig/*.java" includes="**/${test.name}.java" />   
    </path>
    <property name="all-test-classes" refid="all-test-classes-path"/>
    <script language="javascript"> <![CDATA[
	var Integer = java.lang.Integer;
	sep = project.getProperty("path.separator");
	all = project.getProperty("all-test-classes").split(sep);
	dir = project.getProperty("test.unit.src");

	numRunners = parseInt(project.getProperty("test.runners"));  	
	
	buckets = new Array(numRunners);
	for (i = 0; i < all.length; i++) {
	    bucketNum = i % numRunners;
	    if (buckets[bucketNum] == undefined) 
		buckets[bucketNum] = "";
	    else
		buckets[bucketNum] += ",";
	
	    buckets[bucketNum] += all[i];
	}


	var p = project.createTask('parallel');
	p.setThreadCount(numRunners);

  	for (i = 0; i < buckets.length; i++) {

	    if (buckets[i] == undefined) continue;

	    task = project.createTask( 'antcall' );

	    task.setTarget("testlist");
	    param = task.createParam();
	    param.setName("test.file.list");
	    param.setValue("" + buckets[i]);

	    param = task.createParam();
	    param.setName("testlist.name");
	    param.setValue("test bucket "+i);	  

	    param = task.createParam();
	    param.setName("testlist.offset");
	    param.setValue("" + i);

	    p.addTask(task); 
  	}
	
	p.perform();
	  			    
]]> </script>
  </target>

  <!-- run microbenchmarks suite -->
  <target name="microbench" depends="build-test">
      <java classname="org.openjdk.jmh.Main"
            fork="true"
            failonerror="true">
          <classpath>
              <path refid="cassandra.classpath" />
              <pathelement location="${test.classes}"/>
              <path refid="cobertura.classpath"/>
              <pathelement location="${test.conf}"/>
              <fileset dir="${test.lib}">
                  <include name="**/*.jar" />
              </fileset>
          </classpath>
          <arg value=".*microbench.*${benchmark.name}"/>
      </java>
  </target>

  <!-- Generate Eclipse project description files -->
  <target name="generate-eclipse-files" depends="build-test" description="Generate eclipse files">
    <echo file=".project"><![CDATA[<?xml version="1.0" encoding="UTF-8"?>
<projectDescription>
  <name>${eclipse.project.name}</name>
  <comment></comment>
  <projects>
  </projects>
  <buildSpec>
    <buildCommand>
      <name>org.eclipse.jdt.core.javabuilder</name>
    </buildCommand>
  </buildSpec>
  <natures>
    <nature>org.eclipse.jdt.core.javanature</nature>
  </natures>
</projectDescription>]]>
    </echo>
	<echo file=".classpath"><![CDATA[<?xml version="1.0" encoding="UTF-8"?>
<classpath>
  <classpathentry kind="src" path="src/java"/>
  <classpathentry kind="src" path="src/resources"/>
  <classpathentry kind="src" path="src/gen-java"/>
  <classpathentry kind="src" output="build/test/classes" path="test/unit"/>
  <classpathentry kind="src" output="build/test/classes" path="test/long"/>
  <classpathentry kind="src" output="build/test/classes" path="test/pig"/>
  <classpathentry kind="src" output="build/test/classes" path="test/resources" />
  <classpathentry kind="src" path="tools/stress/src"/>
  <classpathentry kind="con" path="org.eclipse.jdt.launching.JRE_CONTAINER"/>
  <classpathentry kind="output" path="build/classes/main"/>
  <classpathentry kind="lib" path="build/classes/thrift" sourcepath="interface/thrift/gen-java/"/>
  <classpathentry kind="lib" path="test/conf"/>
]]>
	</echo>	  
  	<path id="eclipse-project-libs-path">
  	 <fileset dir="lib">
  	    <include name="**/*.jar" />
     </fileset>
 	 <fileset dir="build/lib/jars">
  	    <include name="**/*.jar" />
  	 </fileset>
  	 <fileset dir="tools/lib">
  	     <include name="**/*.jar" />
  	 </fileset>
  	</path>
  	<property name="eclipse-project-libs" refid="eclipse-project-libs-path"/>
  	<script language="javascript" classpathref="cassandra.classpath"> <![CDATA[
  		var File = java.io.File;
  		var FilenameUtils = Packages.org.apache.commons.io.FilenameUtils;
  		jars = project.getProperty("eclipse-project-libs").split(project.getProperty("path.separator"));
  		
  		cp = "";
  	    for (i=0; i< jars.length; i++) {
  	       srcjar = FilenameUtils.getBaseName(jars[i]) + '-sources.jar';
  		   srcdir = FilenameUtils.concat(project.getProperty("build.dir.lib"), 'sources');
  		   srcfile = new File(FilenameUtils.concat(srcdir, srcjar));
  		
  		   cp += ' <classpathentry kind="lib" path="' + jars[i] + '"';
  		   if (srcfile.exists()) {
  		      cp += ' sourcepath="' + srcfile.getAbsolutePath() + '"';
  		   }
  		   cp += '/>\n';
  		}
  		
  		cp += '</classpath>';
  	    
  		echo = project.createTask("echo");
  	    echo.setMessage(cp);
  		echo.setFile(new File(".classpath"));
  		echo.setAppend(true);
  	    echo.perform();	     
  	]]> </script>
    <mkdir dir=".settings" />
  </target>

  <pathconvert property="eclipse.project.name">
    <path path="${basedir}" />
    <regexpmapper from="^.*/([^/]+)$$" to="\1" handledirsep="yes" />
  </pathconvert>

  <!-- Clean Eclipse project description files -->
  <target name="clean-eclipse-files">
    <delete file=".project" />
    <delete file=".classpath" />
    <delete dir=".settings" />
  	<delete dir=".externalToolBuilders" />
  	<delete dir="build/eclipse-classes" />
  </target>

  <!-- Publish artifacts to Maven repositories -->
  <target name="mvn-install"
          depends="maven-declare-dependencies,artifacts,jar,sources-jar,javadoc-jar"
          description="Installs the artifacts in the Maven Local Repository">
          
    <!-- the parent -->
    <install pomFile="${build.dir}/${final.name}-parent.pom"
             file="${build.dir}/${final.name}-parent.pom"
             packaging="pom"/>

    <!-- the distribution -->
    <install pomFile="${build.dir}/${final.name}-dist.pom"
             file="${build.dir}/${final.name}-dist.pom"
             packaging="pom"/>
    <install pomFile="${build.dir}/${final.name}-dist.pom"
             file="${build.dir}/${final.name}-bin.tar.gz"
             packaging="tar.gz"
             classifier="bin"/>
    <install pomFile="${build.dir}/${final.name}-dist.pom"
             file="${build.dir}/${final.name}-src.tar.gz"
             packaging="tar.gz"
             classifier="src"/>
          
    <!-- the cassandra-thrift jar -->  
    <install pomFile="${build.dir}/${ant.project.name}-thrift-${version}.pom"
             file="${build.dir}/${ant.project.name}-thrift-${version}.jar"/>
    <install pomFile="${build.dir}/${ant.project.name}-thrift-${version}.pom"
             file="${build.dir}/${ant.project.name}-thrift-${version}-sources.jar"
             classifier="sources"/>
    <install pomFile="${build.dir}/${ant.project.name}-thrift-${version}.pom"
             file="${build.dir}/${ant.project.name}-thrift-${version}-javadoc.jar"
             classifier="javadoc"/>

    <!-- the cassandra-clientutil jar -->  
    <install pomFile="${build.dir}/${ant.project.name}-clientutil-${version}.pom"
             file="${build.dir}/${ant.project.name}-clientutil-${version}.jar"/>
    <install pomFile="${build.dir}/${ant.project.name}-clientutil-${version}.pom"
             file="${build.dir}/${ant.project.name}-clientutil-${version}-sources.jar"
             classifier="sources"/>
    <install pomFile="${build.dir}/${ant.project.name}-clientutil-${version}.pom"
             file="${build.dir}/${ant.project.name}-clientutil-${version}-javadoc.jar"
             classifier="javadoc"/>

    <!-- the cassandra-all jar -->
    <install pomFile="${build.dir}/${final.name}.pom"
             file="${build.dir}/${final.name}.jar"/>
    <install pomFile="${build.dir}/${final.name}.pom"
             file="${build.dir}/${final.name}-sources.jar"
             classifier="sources"/>
    <install pomFile="${build.dir}/${final.name}.pom"
             file="${build.dir}/${final.name}-javadoc.jar"
             classifier="javadoc"/>
  </target>

  <target name="publish"
          depends="mvn-install"
          if="release"
          description="Publishes the artifacts to the Maven repository">
          
    <!-- the parent -->
    <deploy pomFile="${build.dir}/${final.name}-parent.pom"
            file="${build.dir}/${final.name}-parent.pom"
            packaging="pom"/>

    <!-- the distribution -->
    <deploy pomFile="${build.dir}/${final.name}-dist.pom"
            file="${build.dir}/${final.name}-dist.pom"
            packaging="pom"/>
    <deploy pomFile="${build.dir}/${final.name}-dist.pom"
            file="${build.dir}/${final.name}-bin.tar.gz"
            packaging="tar.gz"
            classifier="bin"/>
    <deploy pomFile="${build.dir}/${final.name}-dist.pom"
            file="${build.dir}/${final.name}-src.tar.gz"
            packaging="tar.gz"
            classifier="src"/>
          
    <!-- the cassandra-thrift jar -->  
    <deploy pomFile="${build.dir}/${ant.project.name}-thrift-${version}.pom"
            file="${build.dir}/${ant.project.name}-thrift-${version}.jar"/>
    <deploy pomFile="${build.dir}/${ant.project.name}-thrift-${version}.pom"
            file="${build.dir}/${ant.project.name}-thrift-${version}-sources.jar"
            classifier="sources"/>
    <deploy pomFile="${build.dir}/${ant.project.name}-thrift-${version}.pom"
            file="${build.dir}/${ant.project.name}-thrift-${version}-javadoc.jar"
            classifier="javadoc"/>

    <!-- the cassandra-clientutil jar -->  
    <deploy pomFile="${build.dir}/${ant.project.name}-clientutil-${version}.pom"
            file="${build.dir}/${ant.project.name}-clientutil-${version}.jar"/>
    <deploy pomFile="${build.dir}/${ant.project.name}-clientutil-${version}.pom"
             file="${build.dir}/${ant.project.name}-clientutil-${version}-sources.jar"
             classifier="sources"/>
    <deploy pomFile="${build.dir}/${ant.project.name}-clientutil-${version}.pom"
             file="${build.dir}/${ant.project.name}-clientutil-${version}-javadoc.jar"
             classifier="javadoc"/>
    <!-- the cassandra-all jar -->
    <deploy pomFile="${build.dir}/${final.name}.pom"
            file="${build.dir}/${final.name}.jar"/>
    <deploy pomFile="${build.dir}/${final.name}.pom"
            file="${build.dir}/${final.name}-sources.jar"
            classifier="sources"/>
    <deploy pomFile="${build.dir}/${final.name}.pom"
            file="${build.dir}/${final.name}-javadoc.jar"
            classifier="javadoc"/>
  </target>
</project><|MERGE_RESOLUTION|>--- conflicted
+++ resolved
@@ -1113,11 +1113,7 @@
         <formatter type="brief" usefile="false"/>
         <jvmarg value="-Dstorage-config=${test.conf}"/>
         <jvmarg value="-Djava.awt.headless=true"/>
-<<<<<<< HEAD
-        <jvmarg line="-javaagent:${basedir}/lib/jamm-0.2.8.jar ${additionalagent}" />
-=======
-        <jvmarg value="-javaagent:${basedir}/lib/jamm-0.3.0.jar" />
->>>>>>> 1bb2dd90
+        <jvmarg value="-javaagent:${basedir}/lib/jamm-0.3.0.jar ${additionalagent}" />
         <jvmarg value="-ea"/>
         <jvmarg value="-Xss256k"/>
         <jvmarg value="-Dcassandra.memtable_row_overhead_computation_step=100"/>
